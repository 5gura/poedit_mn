# generated by
# ./generate_build_ninja.py
include $
    build.vars.ninja
rule download
  command = $curl $
      -o $out $
      $url && $
      test $
      "$sha256" = $
      `shasum $
      -a256 $out $
      | cut -f1 $
      -d" "`
  description = $
      Downloading $
      $url...
  pool = console
build $
<<<<<<< HEAD
    tarballs/gettext-0.22.4.tar.gz: $
    download
  url = $
      https://ftp.gnu.org/pub/gnu/gettext/gettext-0.22.4.tar.gz
  sha256 = $
      c1e0bb2a4427a9024390c662cd532d664c4b36b8ff444ed5e54b115fdb7a1aea
=======
    tarballs/gettext-0.22.5.tar.gz: $
    download
  url = $
      https://ftp.gnu.org/pub/gnu/gettext/gettext-0.22.5.tar.gz
  sha256 = $
      ec1705b1e969b83a9f073144ec806151db88127f5e40fe5a94cb6c8fa48996a0
>>>>>>> f714b63c
rule gettext_build
  command = echo $
      'note: ⋯  $
      rm -rf $
      "$workdir" $
      "$destdir"' $
      && $
      tmp=`mktemp` $
      && rm -rf $
      "$workdir" $
      "$destdir" $
      >$$tmp 2>&1 $
      || (cat $
      $$tmp ; $
      exit 1) && $
      rm -f $$tmp $
      && echo $
      'note: ⋯  $
      mkdir -p $
      "$workdir"' $
      && $
      tmp=`mktemp` $
      && mkdir -p $
      "$workdir" $
      >$$tmp 2>&1 $
      || (cat $
      $$tmp ; $
      exit 1) && $
      rm -f $$tmp $
      && echo $
      'note: ⋯  $
      tar -x -f $
<<<<<<< HEAD
      "$top_srcdir/tarballs/gettext-0.22.4.tar.gz" $
=======
      "$top_srcdir/tarballs/gettext-0.22.5.tar.gz" $
>>>>>>> f714b63c
      -C $
      "$workdir" $
      --strip-components $
      1' && $
      tmp=`mktemp` $
      && tar -x $
      -f $
<<<<<<< HEAD
      "$top_srcdir/tarballs/gettext-0.22.4.tar.gz" $
=======
      "$top_srcdir/tarballs/gettext-0.22.5.tar.gz" $
>>>>>>> f714b63c
      -C $
      "$workdir" $
      --strip-components $
      1 >$$tmp $
      2>&1 || $
      (cat $$tmp $
      ; exit 1) $
      && rm -f $
      $$tmp && $
      echo 'note: $
      ⋯  patch -d $
      "$workdir" $
      -p1 < $
      "$top_srcdir/gettext/gettext-smaller-build.patch"' $
      && $
      tmp=`mktemp` $
      && patch -d $
      "$workdir" $
      -p1 < $
      "$top_srcdir/gettext/gettext-smaller-build.patch" $
      >$$tmp 2>&1 $
      || (cat $
      $$tmp ; $
      exit 1) && $
      rm -f $$tmp $
      && echo $
      'note: ⋯  $
      patch -d $
      "$workdir" $
      -p1 < $
      "$top_srcdir/gettext/gettext-macos-catalina-dont-touch-parent-dirs.patch"' $
      && $
      tmp=`mktemp` $
      && patch -d $
      "$workdir" $
      -p1 < $
      "$top_srcdir/gettext/gettext-macos-catalina-dont-touch-parent-dirs.patch" $
      >$$tmp 2>&1 $
      || (cat $
      $$tmp ; $
      exit 1) && $
      rm -f $$tmp $
      && echo $
      'note: ⋯  $
      cd $
      "$workdir"' $
      && $
      tmp=`mktemp` $
      && cd $
      "$workdir" $
      >$$tmp 2>&1 $
      || (cat $
      $$tmp ; $
      exit 1) && $
      rm -f $$tmp $
      && echo $
      'note: ⋯  $
      touch `find $
      . -name $
      aclocal.m4`' $
      && $
      tmp=`mktemp` $
      && touch $
      `find . $
      -name $
      aclocal.m4` $
      >$$tmp 2>&1 $
      || (cat $
      $$tmp ; $
      exit 1) && $
      rm -f $$tmp $
      && echo $
      'note: ⋯  $
      touch `find $
      . -name $
      configure`' $
      && $
      tmp=`mktemp` $
      && touch $
      `find . $
      -name $
      configure` $
      >$$tmp 2>&1 $
      || (cat $
      $$tmp ; $
      exit 1) && $
      rm -f $$tmp $
      && echo $
      'note: ⋯  $
      touch `find $
      . -name $
      config.h.in`' $
      && $
      tmp=`mktemp` $
      && touch $
      `find . $
      -name $
      config.h.in` $
      >$$tmp 2>&1 $
      || (cat $
      $$tmp ; $
      exit 1) && $
      rm -f $$tmp $
      && echo $
      'note: ⋯  $
      touch `find $
      . -name $
      Makefile.in`' $
      && $
      tmp=`mktemp` $
      && touch $
      `find . $
      -name $
      Makefile.in` $
      >$$tmp 2>&1 $
      || (cat $
      $$tmp ; $
      exit 1) && $
      rm -f $$tmp $
      && echo $
      'note: ⋯  $
      touch `find $
      . -name $
      *.1`' && $
      tmp=`mktemp` $
      && touch $
      `find . $
      -name *.1` $
      >$$tmp 2>&1 $
      || (cat $
      $$tmp ; $
      exit 1) && $
      rm -f $$tmp $
      && echo $
      'note: ⋯  $
      touch `find $
      . -name $
      *.3`' && $
      tmp=`mktemp` $
      && touch $
      `find . $
      -name *.3` $
      >$$tmp 2>&1 $
      || (cat $
      $$tmp ; $
      exit 1) && $
      rm -f $$tmp $
      && echo $
      'note: ⋯  $
      find . $
      -name $
      *.html $
      -exec touch $
      {} \;' && $
      tmp=`mktemp` $
      && find . $
      -name $
      *.html $
      -exec touch $
      {} \; $
      >$$tmp 2>&1 $
      || (cat $
      $$tmp ; $
      exit 1) && $
      rm -f $$tmp $
      && echo $
      'note: ⋯  $
      touch `find $
      . -name $
      *stream*.[ch]*`' $
      && $
      tmp=`mktemp` $
      && touch $
      `find . $
      -name $
      *stream*.[ch]*` $
      >$$tmp 2>&1 $
      || (cat $
      $$tmp ; $
      exit 1) && $
      rm -f $$tmp $
      && echo $
      'note: ⋯  $
      touch `find $
      . -name $
      *.gmo`' && $
      tmp=`mktemp` $
      && touch $
      `find . $
      -name $
      *.gmo` $
      >$$tmp 2>&1 $
      || (cat $
      $$tmp ; $
      exit 1) && $
      rm -f $$tmp $
      && echo $
      'note: ⋯  $
      $configure $
      $configure_flags' $
      && $
      tmp=`mktemp` $
      && $
      $configure $
      $configure_flags $
      >$$tmp 2>&1 $
      || (cat $
      $$tmp ; $
      exit 1) && $
      rm -f $$tmp $
      && echo $
      'note: ⋯  $
      make $
      $makeflags' $
      && $
      tmp=`mktemp` $
      && make $
      $makeflags $
      >$$tmp 2>&1 $
      || (cat $
      $$tmp ; $
      exit 1) && $
      rm -f $$tmp $
      && echo $
      'note: ⋯  $
      make $
      install -j1 $
      DESTDIR="$destdir"' $
      && $
      tmp=`mktemp` $
      && make $
      install -j1 $
      DESTDIR="$destdir" $
      >$$tmp 2>&1 $
      || (cat $
      $$tmp ; $
      exit 1) && $
      rm -f $$tmp $
      && echo $
      'note: ⋯  $
      rm -f $
      $destdir/bin/{autopoint,envsubst,gettext*,ngettext,recode-sr-latin}' $
      && $
      tmp=`mktemp` $
      && rm -f $
      $destdir/bin/{autopoint,envsubst,gettext*,ngettext,recode-sr-latin} $
      >$$tmp 2>&1 $
      || (cat $
      $$tmp ; $
      exit 1) && $
      rm -f $$tmp $
      && echo $
      'note: ⋯  $
      $top_srcdir/../macos/fixup-dylib-deps.sh $
      /lib @rpath $
      $destdir/lib $
      $destdir/bin/*' $
      && $
      tmp=`mktemp` $
      && $
      $top_srcdir/../macos/fixup-dylib-deps.sh $
      /lib @rpath $
      $destdir/lib $
      $destdir/bin/* $
      >$$tmp 2>&1 $
      || (cat $
      $$tmp ; $
      exit 1) && $
      rm -f $$tmp $
      && echo $
      'note: ⋯  $
      strip -S -u $
      -r $
      $destdir/bin/{msgfmt,msgmerge,msgunfmt,msgcat,xgettext}' $
      && $
      tmp=`mktemp` $
      && strip -S $
      -u -r $
      $destdir/bin/{msgfmt,msgmerge,msgunfmt,msgcat,xgettext} $
      >$$tmp 2>&1 $
      || (cat $
      $$tmp ; $
      exit 1) && $
      rm -f $$tmp $
      && echo $
      'note: ⋯  $
      strip -S -x $
      $destdir/lib/lib*.*.dylib' $
      && $
      tmp=`mktemp` $
      && strip -S $
      -x $
      $destdir/lib/lib*.*.dylib $
      >$$tmp 2>&1 $
      || (cat $
      $$tmp ; $
      exit 1) && $
      rm -f $$tmp $
      && echo $
      'note: ⋯  $
      rm -rf $
      "$workdir"' $
      && $
      tmp=`mktemp` $
      && rm -rf $
      "$workdir" $
      >$$tmp 2>&1 $
      || (cat $
      $$tmp ; $
      exit 1) && $
      rm -f $$tmp $
      && echo $
      'note: ⋯  $
      touch $
      $intdir/$name.done' $
      && $
      tmp=`mktemp` $
      && touch $
      $intdir/$name.done $
      >$$tmp 2>&1 $
      || (cat $
      $$tmp ; $
      exit 1) && $
      rm -f $$tmp
  description = $
      Building $
      deps/$name...
  pool = console
build $
    $intdir/gettext.done: $
    gettext_build $
    gettext/gettext-macos-catalina-dont-touch-parent-dirs.patch $
    gettext/gettext-smaller-build.patch $
<<<<<<< HEAD
    tarballs/gettext-0.22.4.tar.gz
=======
    tarballs/gettext-0.22.5.tar.gz
>>>>>>> f714b63c
  name = gettext
  configure = $
      ./configure
  configure_flags $
      = $
      --prefix=/ $
      CC=$cc $
      CXX=$cxx $
      CFLAGS="$cflags $
      -Dalarm=alarm_disabled" $
      CXXFLAGS="$cxxflags" $
      LDFLAGS="$ldflags" $
      GSED=$sed $
      YACC=$yacc $
      --config-cache $
      --with-libiconv-prefix=$SDKROOT/usr $
      --disable-static $
      --disable-java $
      --disable-csharp $
      --disable-rpath $
      --disable-dependency-tracking $
      --enable-silent-rules $
      --enable-relocatable $
      --with-included-libxml
  srcdir = $
      $top_srcdir/gettext
  destdir = $
      $builddir/gettext.$arch
  workdir = $
      $intdir/gettext.$arch
build gettext: $
    phony $
    $intdir/gettext.done
default $
    $intdir/gettext.done<|MERGE_RESOLUTION|>--- conflicted
+++ resolved
@@ -17,21 +17,12 @@
       $url...
   pool = console
 build $
-<<<<<<< HEAD
-    tarballs/gettext-0.22.4.tar.gz: $
-    download
-  url = $
-      https://ftp.gnu.org/pub/gnu/gettext/gettext-0.22.4.tar.gz
-  sha256 = $
-      c1e0bb2a4427a9024390c662cd532d664c4b36b8ff444ed5e54b115fdb7a1aea
-=======
     tarballs/gettext-0.22.5.tar.gz: $
     download
   url = $
       https://ftp.gnu.org/pub/gnu/gettext/gettext-0.22.5.tar.gz
   sha256 = $
       ec1705b1e969b83a9f073144ec806151db88127f5e40fe5a94cb6c8fa48996a0
->>>>>>> f714b63c
 rule gettext_build
   command = echo $
       'note: ⋯  $
@@ -64,11 +55,7 @@
       && echo $
       'note: ⋯  $
       tar -x -f $
-<<<<<<< HEAD
-      "$top_srcdir/tarballs/gettext-0.22.4.tar.gz" $
-=======
       "$top_srcdir/tarballs/gettext-0.22.5.tar.gz" $
->>>>>>> f714b63c
       -C $
       "$workdir" $
       --strip-components $
@@ -76,11 +63,7 @@
       tmp=`mktemp` $
       && tar -x $
       -f $
-<<<<<<< HEAD
-      "$top_srcdir/tarballs/gettext-0.22.4.tar.gz" $
-=======
       "$top_srcdir/tarballs/gettext-0.22.5.tar.gz" $
->>>>>>> f714b63c
       -C $
       "$workdir" $
       --strip-components $
@@ -414,11 +397,7 @@
     gettext_build $
     gettext/gettext-macos-catalina-dont-touch-parent-dirs.patch $
     gettext/gettext-smaller-build.patch $
-<<<<<<< HEAD
-    tarballs/gettext-0.22.4.tar.gz
-=======
     tarballs/gettext-0.22.5.tar.gz
->>>>>>> f714b63c
   name = gettext
   configure = $
       ./configure
