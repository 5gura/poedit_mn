/*
 *  This file is part of Poedit (https://poedit.net)
 *
 *  Copyright (C) 1999-2016 Vaclav Slavik
 *
 *  Permission is hereby granted, free of charge, to any person obtaining a
 *  copy of this software and associated documentation files (the "Software"),
 *  to deal in the Software without restriction, including without limitation
 *  the rights to use, copy, modify, merge, publish, distribute, sublicense,
 *  and/or sell copies of the Software, and to permit persons to whom the
 *  Software is furnished to do so, subject to the following conditions:
 *
 *  The above copyright notice and this permission notice shall be included in
 *  all copies or substantial portions of the Software.
 *
 *  THE SOFTWARE IS PROVIDED "AS IS", WITHOUT WARRANTY OF ANY KIND, EXPRESS OR
 *  IMPLIED, INCLUDING BUT NOT LIMITED TO THE WARRANTIES OF MERCHANTABILITY,
 *  FITNESS FOR A PARTICULAR PURPOSE AND NONINFRINGEMENT. IN NO EVENT SHALL THE
 *  AUTHORS OR COPYRIGHT HOLDERS BE LIABLE FOR ANY CLAIM, DAMAGES OR OTHER
 *  LIABILITY, WHETHER IN AN ACTION OF CONTRACT, TORT OR OTHERWISE, ARISING
 *  FROM, OUT OF OR IN CONNECTION WITH THE SOFTWARE OR THE USE OR OTHER
 *  DEALINGS IN THE SOFTWARE. 
 *
 */

#include <stdio.h>
#include <wx/utils.h>
#include <wx/tokenzr.h>
#include <wx/log.h>
#include <wx/intl.h>
#include <wx/datetime.h>
#include <wx/config.h>
#include <wx/textfile.h>
#include <wx/stdpaths.h>
#include <wx/strconv.h>
#include <wx/memtext.h>
#include <wx/filename.h>

#include <set>
#include <algorithm>

#include "catalog.h"

#include "configuration.h"
#include "digger.h"
#include "gexecute.h"
#include "progressinfo.h"
#include "str_helpers.h"
#include "utility.h"
#include "version.h"
#include "language.h"

#ifdef __WXOSX__
#import <Foundation/Foundation.h>
#endif

// TODO: split into different file
#if wxUSE_GUI
    #include <wx/msgdlg.h>
    #include "summarydlg.h"
#endif

// ----------------------------------------------------------------------
// Textfile processing utilities:
// ----------------------------------------------------------------------

namespace
{

// If input begins with pattern, fill output with end of input (without
// pattern; strips trailing spaces) and return true.  Return false otherwise
// and don't touch output. Is permissive about whitespace in the input:
// a space (' ') in pattern will match any number of any whitespace characters
// on that position in input.
bool ReadParam(const wxString& input, const wxString& pattern, wxString& output)
{
    if (input.size() < pattern.size())
        return false;

    unsigned in_pos = 0;
    unsigned pat_pos = 0;
    while (pat_pos < pattern.size() && in_pos < input.size())
    {
        const wxChar pat = pattern[pat_pos++];

        if (pat == _T(' '))
        {
            if (!wxIsspace(input[in_pos++]))
                return false;

            while (wxIsspace(input[in_pos]))
            {
                in_pos++;
                if (in_pos == input.size())
                    return false;
            }
        }
        else
        {
            if (input[in_pos++] != pat)
                return false;
        }

    }

    if (pat_pos < pattern.size()) // pattern not fully matched
        return false;

    output = input.Mid(in_pos).Strip(wxString::trailing);
    return true;
}


// Checks if the file was loaded correctly, i.e. that non-empty lines
// ended up non-empty in memory, after doing charset conversion in
// wxTextFile. This detects for example files that claim they are in UTF-8
// while in fact they are not.
bool VerifyFileCharset(const wxTextFile& f, const wxString& filename,
                       const wxString& charset)
{
    wxTextFile f2;

    if (!f2.Open(filename, wxConvISO8859_1))
        return false;

    if (f.GetLineCount() != f2.GetLineCount())
    {
        int linesCount = (int)f2.GetLineCount() - (int)f.GetLineCount();
        wxLogError(wxPLURAL("%i line of file '%s' was not loaded correctly.",
                            "%i lines of file '%s' were not loaded correctly.",
                            linesCount),
                   linesCount,
                   filename.c_str());
        return false;
    }

    bool ok = true;
    size_t cnt = f.GetLineCount();
    for (size_t i = 0; i < cnt; i++)
    {
        if (f[i].empty() && !f2[i].empty()) // wxMBConv conversion failed
        {
            wxLogError(
                _("Line %d of file '%s' is corrupted (not valid %s data)."),
                int(i), filename.c_str(), charset.c_str());
            ok = false;
        }
    }

    return ok;
}


wxTextFileType GetFileCRLFFormat(wxTextFile& po_file)
{
    wxLogNull null;
    auto crlf = po_file.GuessType();

    // Discard any unsupported setting. In particular, we ignore "Mac"
    // line endings, because the ancient OS 9 systems aren't used anymore,
    // OSX uses Unix ending *and* "Mac" endings break gettext tools. So if
    // we encounter a catalog with "Mac" line endings, we silently convert
    // it into Unix endings (i.e. the modern Mac).
    if (crlf == wxTextFileType_Mac)
        crlf = wxTextFileType_Unix;
    if (crlf != wxTextFileType_Dos && crlf != wxTextFileType_Unix)
        crlf = wxTextFileType_None;
    return crlf;
}

wxTextFileType GetDesiredCRLFFormat(wxTextFileType existingCRLF)
{
    if (existingCRLF != wxTextFileType_None && wxConfigBase::Get()->ReadBool("keep_crlf", true))
    {
        return existingCRLF;
    }
    else
    {
        wxString format = wxConfigBase::Get()->Read("crlf_format", "unix");
        if (format == "win")
            return wxTextFileType_Dos;
        else /* "unix" or obsolete settings */
            return wxTextFileType_Unix;
    }
}

// Fixup some common issues with filepaths in PO files, due to old Poedit versions,
// user misunderstanding or Poedit bugs:
wxString FixBrokenSearchPathValue(wxString p)
{
    if (p.empty())
        return p;
    // no DOS paths please:
    p.Replace("\\", "/");
    if (p.Last() == '/')
        p.RemoveLast();
    return p;
}

} // anonymous namespace


// ----------------------------------------------------------------------
// Catalog::HeaderData
// ----------------------------------------------------------------------

void Catalog::HeaderData::FromString(const wxString& str)
{
    wxStringTokenizer tkn(str, "\n");
    wxString ln;

    m_entries.clear();

    while (tkn.HasMoreTokens())
    {
        ln = tkn.GetNextToken();
        size_t pos = ln.find(_T(':'));
        if (pos == wxString::npos)
        {
            wxLogError(_("Malformed header: '%s'"), ln.c_str());
        }
        else
        {
            Entry en;
            en.Key = wxString(ln.substr(0, pos)).Strip(wxString::both);
            en.Value = wxString(ln.substr(pos + 1)).Strip(wxString::both);

            m_entries.push_back(en);
            wxLogTrace("poedit.header",
                       "%s='%s'", en.Key.c_str(), en.Value.c_str());
        }
    }

    ParseDict();
}

wxString Catalog::HeaderData::ToString(const wxString& line_delim)
{
    UpdateDict();

    wxString hdr;
    for (auto& e: m_entries)
    {
        hdr << EscapeCString(e.Key) << ": " << EscapeCString(e.Value) << "\\n" << line_delim;
    }
    return hdr;
}

void Catalog::HeaderData::UpdateDict()
{
    SetHeader("Project-Id-Version", Project);
    SetHeader("POT-Creation-Date", CreationDate);
    SetHeader("PO-Revision-Date", RevisionDate);

    if (TranslatorEmail.empty())
    {
        if (!Translator.empty() || !HasHeader("Last-Translator"))
            SetHeader("Last-Translator", Translator);
        // else: don't modify the header, leave as-is
    }
    else
    {
        if (Translator.empty())
            SetHeader("Last-Translator", TranslatorEmail);
        else
            SetHeader("Last-Translator", Translator + " <" + TranslatorEmail + ">");
    }

    if (TeamEmail.empty())
    {
        SetHeader("Language-Team", Team);
    }
    else
    {
        if (Team.empty())
            SetHeader("Language-Team", TeamEmail);
        else
            SetHeader("Language-Team", Team + " <" + TeamEmail + ">");
    }

    SetHeader("MIME-Version", "1.0");
    SetHeader("Content-Type", "text/plain; charset=" + Charset);
    SetHeader("Content-Transfer-Encoding", "8bit");
    SetHeaderNotEmpty("Language", Lang.Code());
    SetHeader("X-Generator", wxString::FromAscii("Poedit " POEDIT_VERSION));

    // Set extended information:

    SetHeaderNotEmpty("X-Poedit-SourceCharset", SourceCodeCharset);

    if (!Keywords.empty())
    {
        wxString kw;
        for (size_t i = 0; i < Keywords.GetCount(); i++)
            kw += Keywords[i] + _T(';');
        kw.RemoveLast();
        SetHeader("X-Poedit-KeywordsList", kw);
    }

    unsigned i;
    bool noBookmarkSet = true;
    wxString bk;
    for (i = 0; i < BOOKMARK_LAST ; i++)
    {
        noBookmarkSet = noBookmarkSet && (Bookmarks[i] == NO_BOOKMARK);
        bk += wxString() << Bookmarks[i] << _T(',');
    }
    bk.RemoveLast();
    if (noBookmarkSet)
        DeleteHeader("X-Poedit-Bookmarks");
    else
        SetHeader("X-Poedit-Bookmarks", bk);

    SetHeaderNotEmpty("X-Poedit-Basepath", BasePath);

    i = 0;
    while (true)
    {
        wxString path;
        path.Printf("X-Poedit-SearchPath-%i", i);
        if (!HasHeader(path))
            break;
        DeleteHeader(path);
        i++;
    }

    i = 0;
    while (true)
    {
        wxString path;
        path.Printf("X-Poedit-SearchPathExcluded-%i", i);
        if (!HasHeader(path))
            break;
        DeleteHeader(path);
        i++;
    }

    for (i = 0; i < SearchPaths.size(); i++)
    {
        wxString path;
        path.Printf("X-Poedit-SearchPath-%i", i);
        SetHeader(path, SearchPaths[i]);
    }

    for (i = 0; i < SearchPathsExcluded.size(); i++)
    {
        wxString path;
        path.Printf("X-Poedit-SearchPathExcluded-%i", i);
        SetHeader(path, SearchPathsExcluded[i]);
    }
}

void Catalog::HeaderData::ParseDict()
{
    wxString dummy;

    Project = GetHeader("Project-Id-Version");
    CreationDate = GetHeader("POT-Creation-Date");
    RevisionDate = GetHeader("PO-Revision-Date");

    dummy = GetHeader("Last-Translator");
    if (!dummy.empty())
    {
        wxStringTokenizer tkn(dummy, "<>");
        if (tkn.CountTokens() != 2)
        {
            Translator = dummy;
            TranslatorEmail = wxEmptyString;
        }
        else
        {
            Translator = tkn.GetNextToken().Strip(wxString::trailing);
            TranslatorEmail = tkn.GetNextToken();
        }
    }

    dummy = GetHeader("Language-Team");
    if (!dummy.empty())
    {
        wxStringTokenizer tkn(dummy, "<>");
        if (tkn.CountTokens() != 2)
        {
            Team = dummy;
            TeamEmail = wxEmptyString;
        }
        else
        {
            Team = tkn.GetNextToken().Strip(wxString::trailing);
            TeamEmail = tkn.GetNextToken();
        }
    }

    wxString ctype = GetHeader("Content-Type");
    int charsetPos = ctype.Find("; charset=");
    if (charsetPos != -1)
    {
        Charset =
            ctype.Mid(charsetPos + strlen("; charset=")).Strip(wxString::both);
    }
    else
    {
        Charset = "iso-8859-1";
    }

    // Parse language information, with backwards compatibility with X-Poedit-*:
    wxString languageCode = GetHeader("Language");
    if ( !languageCode.empty() )
    {
        Lang = Language::TryParse(languageCode.ToStdWstring());
    }
    else
    {
        wxString X_Language = GetHeader("X-Poedit-Language");
        wxString X_Country = GetHeader("X-Poedit-Country");
        if ( !X_Language.empty() )
            Lang = Language::FromLegacyNames(X_Language.ToStdString(), X_Country.ToStdString());
    }

    DeleteHeader("X-Poedit-Language");
    DeleteHeader("X-Poedit-Country");

    // Parse extended information:
    SourceCodeCharset = GetHeader("X-Poedit-SourceCharset");
    BasePath = FixBrokenSearchPathValue(GetHeader("X-Poedit-Basepath"));

    Keywords.Clear();
    wxString kwlist = GetHeader("X-Poedit-KeywordsList");
    if (!kwlist.empty())
    {
        wxStringTokenizer tkn(kwlist, ";");
        while (tkn.HasMoreTokens())
            Keywords.Add(tkn.GetNextToken());
    }
    else
    {
        // try backward-compatibility version X-Poedit-Keywords. The difference
        // is the separator used, see
        // http://sourceforge.net/tracker/index.php?func=detail&aid=1206579&group_id=27043&atid=389153

        wxString kw = GetHeader("X-Poedit-Keywords");
        if (!kw.empty())
        {
            wxStringTokenizer tkn(kw, ",");
            while (tkn.HasMoreTokens())
                Keywords.Add(tkn.GetNextToken());

            // and remove it, it's not for newer versions:
            DeleteHeader("X-Poedit-Keywords");
        }
    }

    int i;
    for(i = 0; i < BOOKMARK_LAST; i++)
    {
      Bookmarks[i] = NO_BOOKMARK;
    }
    wxString bk = GetHeader("X-Poedit-Bookmarks");
    if (!bk.empty())
    {
        wxStringTokenizer tkn(bk, ",");
        i=0;
        long int val;
        while (tkn.HasMoreTokens() && i<BOOKMARK_LAST)
        {
            tkn.GetNextToken().ToLong(&val);
            Bookmarks[i] = (int)val;
            i++;
        }
    }

    SearchPaths.clear();
    i = 0;
    while (true)
    {
        wxString path;
        path.Printf("X-Poedit-SearchPath-%i", i);
        if (!HasHeader(path))
            break;
        wxString p = FixBrokenSearchPathValue(GetHeader(path));
        if (!p.empty())
            SearchPaths.push_back(p);
        i++;
    }

    SearchPathsExcluded.clear();
    i = 0;
    while (true)
    {
        wxString path;
        path.Printf("X-Poedit-SearchPathExcluded-%i", i);
        if (!HasHeader(path))
            break;
        wxString p = FixBrokenSearchPathValue(GetHeader(path));
        if (!p.empty())
            SearchPathsExcluded.push_back(p);
        i++;
    }
}

wxString Catalog::HeaderData::GetHeader(const wxString& key) const
{
    const Entry *e = Find(key);
    if (e)
        return e->Value;
    else
        return wxEmptyString;
}

bool Catalog::HeaderData::HasHeader(const wxString& key) const
{
    return Find(key) != NULL;
}

void Catalog::HeaderData::SetHeader(const wxString& key, const wxString& value)
{
    Entry *e = (Entry*) Find(key);
    if (e)
    {
        e->Value = value;
    }
    else
    {
        Entry en;
        en.Key = key;
        en.Value = value;
        m_entries.push_back(en);
    }
}

void Catalog::HeaderData::SetHeaderNotEmpty(const wxString& key,
                                            const wxString& value)
{
    if (value.empty())
        DeleteHeader(key);
    else
        SetHeader(key, value);
}

void Catalog::HeaderData::DeleteHeader(const wxString& key)
{
    if (HasHeader(key))
    {
        Entries enew;

        for (Entries::const_iterator i = m_entries.begin();
                i != m_entries.end(); i++)
        {
            if (i->Key != key)
                enew.push_back(*i);
        }

        m_entries = enew;
    }
}

const Catalog::HeaderData::Entry *
Catalog::HeaderData::Find(const wxString& key) const
{
    size_t size = m_entries.size();
    for (size_t i = 0; i < size; i++)
    {
        if (m_entries[i].Key == key)
            return &(m_entries[i]);
    }
    return NULL;
}


// ----------------------------------------------------------------------
// Parsers
// ----------------------------------------------------------------------

bool CatalogParser::Parse()
{
    if (m_textFile->GetLineCount() == 0)
        return false;

    wxString line, dummy;
    wxString mflags, mstr, msgid_plural, mcomment;
    wxArrayString mrefs, mextractedcomments, mtranslations;
    wxArrayString msgid_old;
    bool has_plural = false;
    bool has_context = false;
    wxString msgctxt;
    unsigned mlinenum = 0;

    line = m_textFile->GetFirstLine();
    if (line.empty()) line = ReadTextLine();

    while (!line.empty())
    {
        // ignore empty special tags (except for extracted comments which we
        // DO want to preserve):
        while (line == "#," || line == "#:" || line == "#|")
            line = ReadTextLine();

        // flags:
        // Can't we have more than one flag, now only the last is kept ...
        if (ReadParam(line, "#, ", dummy))
        {
            mflags = "#, " + dummy;
            line = ReadTextLine();
        }

        // auto comments:
        if (ReadParam(line, "#. ", dummy) || ReadParam(line, "#.", dummy)) // second one to account for empty auto comments
        {
            mextractedcomments.Add(dummy);
            line = ReadTextLine();
        }

        // references:
        else if (ReadParam(line, "#: ", dummy))
        {
            // Just store the references unmodified, we don't modify this
            // data anywhere.
            mrefs.push_back(dummy);
            line = ReadTextLine();
        }

        // previous msgid value:
        else if (ReadParam(line, "#| ", dummy))
        {
            msgid_old.Add(dummy);
            line = ReadTextLine();
        }

        // msgctxt:
        else if (ReadParam(line, _T("msgctxt \""), dummy))
        {
            has_context = true;
            msgctxt = UnescapeCString(dummy.RemoveLast());
            while (!(line = ReadTextLine()).empty())
            {
                if (line[0u] == _T('\t'))
                    line.Remove(0, 1);
                if (line[0u] == _T('"') && line.Last() == _T('"'))
                {
                    msgctxt += UnescapeCString(line.Mid(1, line.Length() - 2));
                    PossibleWrappedLine();
                }
                else
                    break;
            }
        }

        // msgid:
        else if (ReadParam(line, _T("msgid \""), dummy))
        {
            mstr = UnescapeCString(dummy.RemoveLast());
            mlinenum = unsigned(m_textFile->GetCurrentLine() + 1);
            while (!(line = ReadTextLine()).empty())
            {
                if (line[0u] == _T('\t'))
                    line.Remove(0, 1);
                if (line[0u] == _T('"') && line.Last() == _T('"'))
                {
                    mstr += UnescapeCString(line.Mid(1, line.Length() - 2));
                    PossibleWrappedLine();
                }
                else
                    break;
            }
        }

        // msgid_plural:
        else if (ReadParam(line, _T("msgid_plural \""), dummy))
        {
            msgid_plural = UnescapeCString(dummy.RemoveLast());
            has_plural = true;
            mlinenum = unsigned(m_textFile->GetCurrentLine() + 1);
            while (!(line = ReadTextLine()).empty())
            {
                if (line[0u] == _T('\t'))
                    line.Remove(0, 1);
                if (line[0u] == _T('"') && line.Last() == _T('"'))
                {
                    msgid_plural += UnescapeCString(line.Mid(1, line.Length() - 2));
                    PossibleWrappedLine();
                }
                else
                    break;
            }
        }

        // msgstr:
        else if (ReadParam(line, _T("msgstr \""), dummy))
        {
            if (has_plural)
            {
                wxLogError(_("Broken catalog file: singular form msgstr used together with msgid_plural"));
                return false;
            }

            wxString str = UnescapeCString(dummy.RemoveLast());
            while (!(line = ReadTextLine()).empty())
            {
                if (line[0u] == _T('\t'))
                    line.Remove(0, 1);
                if (line[0u] == _T('"') && line.Last() == _T('"'))
                {
                    str += UnescapeCString(line.Mid(1, line.Length() - 2));
                    PossibleWrappedLine();
                }
                else
                    break;
            }
            mtranslations.Add(str);

            bool shouldIgnore = m_ignoreHeader && (mstr.empty() && !has_context);
            if ( shouldIgnore )
            {
                OnIgnoredEntry();
            }
            else
            {
                if (!mstr.empty() && m_ignoreTranslations)
                    mtranslations.clear();

                if (!OnEntry(mstr, wxEmptyString, false,
                             has_context, msgctxt,
                             mtranslations,
                             mflags, mrefs, mcomment, mextractedcomments, msgid_old,
                             mlinenum))
                {
                    return false;
                }
            }

            mcomment = mstr = msgid_plural = msgctxt = mflags = wxEmptyString;
            has_plural = has_context = false;
            mrefs.Clear();
            mextractedcomments.Clear();
            mtranslations.Clear();
            msgid_old.Clear();
        }

        // msgstr[i]:
        else if (ReadParam(line, "msgstr[", dummy))
        {
            if (!has_plural)
            {
                wxLogError(_("Broken catalog file: plural form msgstr used without msgid_plural"));
                return false;
            }

            wxString idx = dummy.BeforeFirst(_T(']'));
            wxString label = "msgstr[" + idx + "]";

            while (ReadParam(line, label + _T(" \""), dummy))
            {
                wxString str = UnescapeCString(dummy.RemoveLast());

                while (!(line=ReadTextLine()).empty())
                {
                    line.Trim(/*fromRight=*/false);
                    if (line[0u] == _T('"') && line.Last() == _T('"'))
                    {
                        str += UnescapeCString(line.Mid(1, line.Length() - 2));
                        PossibleWrappedLine();
                    }
                    else
                    {
                        if (ReadParam(line, "msgstr[", dummy))
                        {
                            idx = dummy.BeforeFirst(_T(']'));
                            label = "msgstr[" + idx + "]";
                        }
                        break;
                    }
                }
                mtranslations.Add(str);
            }

            if (!OnEntry(mstr, msgid_plural, true,
                         has_context, msgctxt,
                         mtranslations,
                         mflags, mrefs, mcomment, mextractedcomments, msgid_old,
                         mlinenum))
            {
                return false;
            }

            mcomment = mstr = msgid_plural = msgctxt = mflags = wxEmptyString;
            has_plural = has_context = false;
            mrefs.Clear();
            mextractedcomments.Clear();
            mtranslations.Clear();
            msgid_old.Clear();
        }

        // deleted lines:
        else if (ReadParam(line, "#~", dummy))
        {
            wxArrayString deletedLines;
            deletedLines.Add(line);
            mlinenum = unsigned(m_textFile->GetCurrentLine() + 1);
            while (!(line = ReadTextLine()).empty())
            {
                // if line does not start with "#~" anymore, stop reading
                if (!ReadParam(line, "#~", dummy))
                    break;
                // if the line starts with "#~ msgid", we skipped an empty line
                // and it's a new entry, so stop reading too (see bug #329)
                if (ReadParam(line, "#~ msgid", dummy))
                    break;

                deletedLines.Add(line);
            }
            if (!OnDeletedEntry(deletedLines,
                                mflags, mrefs, mcomment, mextractedcomments, mlinenum))
            {
                return false;
            }

            mcomment = mstr = msgid_plural = mflags = wxEmptyString;
            has_plural = false;
            mrefs.Clear();
            mextractedcomments.Clear();
            mtranslations.Clear();
            msgid_old.Clear();
        }

        // comment:
        else if (line[0u] == _T('#'))
        {
            bool readNewLine = false;

            while (!line.empty() &&
                    line[0u] == _T('#') &&
                   (line.Length() < 2 || (line[1u] != _T(',') && line[1u] != _T(':') && line[1u] != _T('.') && line[1u] != _T('~') )))
            {
                mcomment << line << _T('\n');
                readNewLine = true;
                line = ReadTextLine();
            }

            if (!readNewLine)
                line = ReadTextLine();
        }

        else
        {
            line = ReadTextLine();
        }
    }

    return true;
}


wxString CatalogParser::ReadTextLine()
{
    m_previousLineHardWrapped = m_lastLineHardWrapped;
    m_lastLineHardWrapped = false;

    wxString s;

    while (s.empty())
    {
        if (m_textFile->Eof())
            return wxEmptyString;

        // read next line and strip insignificant whitespace from it:
        auto ln = m_textFile->GetNextLine();

        // gettext tools don't include (extracted) comments in wrapping, so they can't
        // be reliably used to detect file's wrapping either; just skip them.
        if (!ln.StartsWith(wxS("#. ")) && !ln.StartsWith(wxS("# ")))
        {
            if (ln.EndsWith(wxS("\\n\"")))
            {
                // Similarly, lines ending with \n are always wrapped, so skip that too.
                m_lastLineHardWrapped = true;
            }
            else if (ln == "msgid \"\"" || ln == "msgstr \"\"")
            {
                // The header is always indented like this
                m_lastLineHardWrapped = true;
            }
            else
            {
                // Watch out for lines with too long words that couldn't be wrapped.
                // That "2" is to account for unwrappable comment lines: "#: somethinglong"
                // See https://github.com/vslavik/poedit/issues/135
                auto space = ln.find_last_of(' ');
                if (space != wxString::npos && space > 2)
                {
                    m_detectedLineWidth = std::max(m_detectedLineWidth, (int)ln.size());
                }
            }
        }

        s = ln.Strip(wxString::both);
    }

    return s;
}

int CatalogParser::GetWrappingWidth() const
{
    if (!m_detectedWrappedLines)
        return Catalog::NO_WRAPPING;

    return m_detectedLineWidth;
}



class CharsetInfoFinder : public CatalogParser
{
    public:
        CharsetInfoFinder(wxTextFile *f)
                : CatalogParser(f), m_charset("iso-8859-1") {}
        wxString GetCharset() const { return m_charset; }

    protected:
        wxString m_charset;

        virtual bool OnEntry(const wxString& msgid,
                             const wxString& /*msgid_plural*/,
                             bool /*has_plural*/,
                             bool has_context,
                             const wxString& /*context*/,
                             const wxArrayString& mtranslations,
                             const wxString& /*flags*/,
                             const wxArrayString& /*references*/,
                             const wxString& /*comment*/,
                             const wxArrayString& /*extractedComments*/,
                             const wxArrayString& /*msgid_old*/,
                             unsigned /*lineNumber*/)
        {
            if (msgid.empty() && !has_context)
            {
                // gettext header:
                Catalog::HeaderData hdr;
                hdr.FromString(mtranslations[0]);
                m_charset = hdr.Charset;
                if (m_charset == "CHARSET")
                    m_charset = "iso-8859-1";
                return false; // stop parsing
            }
            return true;
        }
};



class LoadParser : public CatalogParser
{
    public:
        LoadParser(Catalog& c, wxTextFile *f)
              : CatalogParser(f),
                FileIsValid(false),
                m_catalog(c), m_nextId(1), m_seenHeaderAlready(false), m_collectMsgidText(true) {}

        // true if the file is valid, i.e. has at least some data
        bool FileIsValid;

        Language GetMsgidLanguage()
        {
            auto x_srclang = m_catalog.m_header.GetHeader("X-Source-Language");
            if (!x_srclang.empty())
            {
                return Language::TryParse(str::to_utf8(x_srclang));
            }
            else
            {
                auto utf8 = m_allMsgidText.utf8_str();
                return Language::TryDetectFromText(utf8.data(), utf8.length(), Language::English());
            }
        }

    protected:
        Catalog& m_catalog;

        virtual bool OnEntry(const wxString& msgid,
                             const wxString& msgid_plural,
                             bool has_plural,
                             bool has_context,
                             const wxString& context,
                             const wxArrayString& mtranslations,
                             const wxString& flags,
                             const wxArrayString& references,
                             const wxString& comment,
                             const wxArrayString& extractedComments,
                             const wxArrayString& msgid_old,
                             unsigned lineNumber);

        virtual bool OnDeletedEntry(const wxArrayString& deletedLines,
                                    const wxString& flags,
                                    const wxArrayString& references,
                                    const wxString& comment,
                                    const wxArrayString& extractedComments,
                                    unsigned lineNumber);

        virtual void OnIgnoredEntry() { FileIsValid = true; }

    private:
        int m_nextId;
        bool m_seenHeaderAlready;

        // collected text of msgids, with newlines, for language detection
        bool m_collectMsgidText;
        wxString m_allMsgidText;
};


bool LoadParser::OnEntry(const wxString& msgid,
                         const wxString& msgid_plural,
                         bool has_plural,
                         bool has_context,
                         const wxString& context,
                         const wxArrayString& mtranslations,
                         const wxString& flags,
                         const wxArrayString& references,
                         const wxString& comment,
                         const wxArrayString& extractedComments,
                         const wxArrayString& msgid_old,
                         unsigned lineNumber)
{
    FileIsValid = true;

    static const wxString MSGCAT_CONFLICT_MARKER("#-#-#-#-#");

    if (msgid.empty() && !has_context)
    {
        if (!m_seenHeaderAlready)
        {
            // gettext header:
            m_catalog.m_header.FromString(mtranslations[0]);
            m_catalog.m_header.Comment = comment;
            m_collectMsgidText = m_catalog.m_header.GetHeader("X-Source-Language").empty();
            m_seenHeaderAlready = true;
        }
        // else: ignore duplicate header in malformed files
    }
    else
    {
        CatalogItemPtr d = std::make_shared<CatalogItem>();
        d->SetId(m_nextId++);
        if (!flags.empty())
            d->SetFlags(flags);
        d->SetString(msgid);
        if (has_plural)
            d->SetPluralString(msgid_plural);
        if (has_context)
            d->SetContext(context);
        d->SetTranslations(mtranslations);
        d->SetComment(comment);
        d->SetLineNumber(lineNumber);
        for (size_t i = 0; i < references.GetCount(); i++)
            d->AddReference(references[i]);

        for (auto i: extractedComments)
        {
            // Sometimes, msgcat produces conflicts in extracted comments; see the gory details:
            // https://groups.google.com/d/topic/poedit/j41KuvXtVUU/discussion
            // As a workaround, just filter them out.
            // FIXME: Fix this properly... but not using msgcat in the first place
            if (i.StartsWith(MSGCAT_CONFLICT_MARKER) && i.EndsWith(MSGCAT_CONFLICT_MARKER))
                continue;
            d->AddExtractedComments(i);
        }
        d->SetOldMsgid(msgid_old);
        m_catalog.AddItem(d);

        // collect text for language detection:
        if (m_collectMsgidText)
        {
            m_allMsgidText.append(msgid);
            m_allMsgidText.append('\n');
            if (!msgid_plural.empty())
            {
                m_allMsgidText.append(msgid_plural);
                m_allMsgidText.append('\n');
            }
        }
    }
    return true;
}

bool LoadParser::OnDeletedEntry(const wxArrayString& deletedLines,
                                const wxString& flags,
                                const wxArrayString& /*references*/,
                                const wxString& comment,
                                const wxArrayString& extractedComments,
                                unsigned lineNumber)
{
    FileIsValid = true;

    CatalogDeletedData d;
    if (!flags.empty()) d.SetFlags(flags);
    d.SetDeletedLines(deletedLines);
    d.SetComment(comment);
    d.SetLineNumber(lineNumber);
    for (size_t i = 0; i < extractedComments.GetCount(); i++)
      d.AddExtractedComments(extractedComments[i]);
    m_catalog.AddDeletedItem(d);

    return true;
}



// ----------------------------------------------------------------------
// Catalog class
// ----------------------------------------------------------------------

Catalog::Catalog(Type type)
{
    m_sourceLanguage = Language::English();
    m_fileType = type;

    m_fileCRLF = wxTextFileType_None;
    m_fileWrappingWidth = DEFAULT_WRAPPING;

    m_isOk = true;
    m_header.BasePath = wxEmptyString;
    for(int i = BOOKMARK_0; i < BOOKMARK_LAST; i++)
    {
        m_header.Bookmarks[i] = -1;
    }
}

Catalog::Catalog(const wxString& po_file, int flags)
{
    m_sourceLanguage = Language::English();
    m_fileType = Type::PO;

    m_fileCRLF = wxTextFileType_None;
    m_fileWrappingWidth = DEFAULT_WRAPPING;

    m_isOk = Load(po_file, flags);
}

Catalog::~Catalog()
{
    Clear();
}


bool Catalog::HasCapability(Catalog::Cap cap) const
{
    switch (cap)
    {
        case Cap::Translations:
        case Cap::LanguageSetting:
        case Cap::UserComments:
            return m_fileType == Type::PO;
    }
    return false; // silence VC++ warning
}


static inline wxString GetCurrentTimeString()
{
    return wxDateTime::Now().Format("%Y-%m-%d %H:%M%z");
}

void Catalog::CreateNewHeader()
{
    HeaderData &dt = Header();

    dt.CreationDate = GetCurrentTimeString();
    dt.RevisionDate = dt.CreationDate;

    dt.Lang = Language();
    if (m_fileType == Type::POT)
        dt.SetHeader("Plural-Forms", "nplurals=INTEGER; plural=EXPRESSION;"); // default invalid value

    dt.Project = wxEmptyString;
    dt.Team = wxEmptyString;
    dt.TeamEmail = wxEmptyString;
    dt.Charset = "UTF-8";
    dt.Translator = wxConfig::Get()->Read("translator_name", wxEmptyString);
    dt.TranslatorEmail = wxConfig::Get()->Read("translator_email", wxEmptyString);
    dt.SourceCodeCharset = wxEmptyString;

    dt.BasePath = ".";

    dt.UpdateDict();
}

void Catalog::CreateNewHeader(const Catalog::HeaderData& pot_header)
{
    HeaderData &dt = Header();
    dt = pot_header;

    // UTF-8 should be used by default no matter what the POT uses
    dt.Charset = "UTF-8";

    // clear the fields that are translation-specific:
    dt.Lang = Language();
    if (dt.Team == "LANGUAGE")
        dt.Team.clear();
    if (dt.TeamEmail == "LL@li.org")
        dt.TeamEmail.clear();

    // translator should be pre-filled & not the default "FULL NAME <EMAIL@ADDRESS>"
    dt.DeleteHeader("Last-Translator");
    dt.Translator = wxConfig::Get()->Read("translator_name", wxEmptyString);
    dt.TranslatorEmail = wxConfig::Get()->Read("translator_email", wxEmptyString);

    dt.UpdateDict();
}


bool Catalog::Load(const wxString& po_file, int flags)
{
    wxTextFile f;

    Clear();
    m_isOk = false;
    m_fileName = po_file;
    m_header.BasePath = wxEmptyString;

    wxString ext;
    wxFileName::SplitPath(po_file, nullptr, nullptr, &ext);
    if (ext.CmpNoCase("pot") == 0)
        m_fileType = Type::POT;
    else
        m_fileType = Type::PO;

    /* Load the .po file: */

    if (!f.Open(po_file, wxConvISO8859_1))
        return false;

    {
        wxLogNull null; // don't report parsing errors from here, report them later
        CharsetInfoFinder charsetFinder(&f);
        charsetFinder.Parse();
        m_header.Charset = charsetFinder.GetCharset();
    }

    f.Close();
    wxCSConv encConv(m_header.Charset);
    if (!f.Open(po_file, encConv))
        return false;

    if (!VerifyFileCharset(f, po_file, m_header.Charset))
    {
        wxLogError(_("There were errors when loading the catalog. Some data may be missing or corrupted as the result."));
    }

    LoadParser parser(*this, &f);
    parser.IgnoreHeader(flags & CreationFlag_IgnoreHeader);
    parser.IgnoreTranslations(flags & CreationFlag_IgnoreTranslations);
    if (!parser.Parse())
    {
        wxLogError(
            wxString::Format(
                _("Couldn't load file %s, it is probably corrupted."),
                po_file.c_str()));
        return false;
    }

    m_sourceLanguage = parser.GetMsgidLanguage();

    // now that the catalog is loaded, update its items with the bookmarks
    for (unsigned i = BOOKMARK_0; i < BOOKMARK_LAST; i++)
    {
        if (m_header.Bookmarks[i] != -1 &&
            m_header.Bookmarks[i] < (int)m_items.size())
        {
            m_items[m_header.Bookmarks[i]]->SetBookmark(
                    static_cast<Bookmark>(i));
        }
    }

    m_fileCRLF = GetFileCRLFFormat(f);
    m_fileWrappingWidth = parser.GetWrappingWidth();
    wxLogTrace("poedit", "detect line wrapping: %d", m_fileWrappingWidth);

    // If we didn't find any entries, the file must be invalid:
    if (!parser.FileIsValid)
        return false;

    m_isOk = true;

    f.Close();

    FixupCommonIssues();

    if ( flags & CreationFlag_IgnoreHeader )
        CreateNewHeader();

    return true;
}


void Catalog::FixupCommonIssues()
{
    if (m_header.Project == "PACKAGE VERSION")
        m_header.Project.clear();

    // All the following fixups are specific to POs and should *not* be done in POTs:
    if (m_fileType == Type::POT)
        return;

    if (!m_header.Lang.IsValid())
    {
        if (!m_fileName.empty())
        {
            m_header.Lang = Language::TryGuessFromFilename(m_fileName);
            wxLogTrace("poedit", "guessed language from filename '%s': %s", m_fileName, m_header.Lang.Code());
        }

        if (!m_header.Lang.IsValid())
        {
            // If all else fails, try to detect the language from content
            wxString allText;
            for (auto& i: items())
            {
                for (auto& s: i->GetTranslations())
                {
                    if (s.empty())
                        continue;
                    allText.append(s);
                    allText.append('\n');
                }
            }
            if (!allText.empty())
            {
                auto utf8 = allText.utf8_str();
                m_header.Lang = Language::TryDetectFromText(utf8.data(), utf8.length());
            }
        }
    }

    wxLogTrace("poedit", "catalog lang is '%s'", GetLanguage().Code());

    if (m_header.GetHeader("Language-Team") == "LANGUAGE <LL@li.org>")
    {
        m_header.DeleteHeader("Language-Team");
        m_header.Team.clear();
        m_header.TeamEmail.clear();
    }

    if (m_header.GetHeader("Last-Translator") == "FULL NAME <EMAIL@ADDRESS>")
    {
        m_header.DeleteHeader("Last-Translator");
        m_header.Translator.clear();
        m_header.TranslatorEmail.clear();
    }

    wxString pluralForms = m_header.GetHeader("Plural-Forms");

    if (pluralForms == "nplurals=INTEGER; plural=EXPRESSION;") // default invalid value
        pluralForms = "";

    if (!pluralForms.empty())
    {
        if (!pluralForms.EndsWith(";"))
        {
            pluralForms += ";";
            m_header.SetHeader("Plural-Forms", pluralForms);
        }
    }
    else
    {
        // Auto-fill default plural form if it is missing:
        if (m_header.Lang.IsValid() && HasPluralItems())
        {
            pluralForms = m_header.Lang.DefaultPluralFormsExpr();
            if (!pluralForms.empty())
                m_header.SetHeader("Plural-Forms", pluralForms);
        }
    }

    // TODO: mark catalog as modified if any changes were made
}

void Catalog::AddItem(const CatalogItemPtr& data)
{
    m_items.push_back(data);
}

void Catalog::AddDeletedItem(const CatalogDeletedData& data)
{
    m_deletedItems.push_back(data);
}

bool Catalog::HasDeletedItems()
{
    return !m_deletedItems.empty();
}

void Catalog::RemoveDeletedItems()
{
    m_deletedItems.clear();
}

CatalogItemPtr Catalog::FindItemByLine(int lineno)
{
    CatalogItemPtr last;

    for (auto& i: m_items)
    {
        if ( i->GetLineNumber() > lineno )
            return last;
        last = i;
    }

    return last;
}

void Catalog::Clear()
{
    m_items.clear();
    m_deletedItems.clear();
    m_isOk = true;
    for(int i = BOOKMARK_0; i < BOOKMARK_LAST; i++)
    {
        m_header.Bookmarks[i] = -1;
    }
}

int Catalog::SetBookmark(int id, Bookmark bookmark)
{
    int result = (bookmark==NO_BOOKMARK)?-1:m_header.Bookmarks[bookmark];

    // unset previous bookmarks, if any
    Bookmark bk = m_items[id]->GetBookmark();
    if (bk != NO_BOOKMARK)
        m_header.Bookmarks[bk] = -1;
    if (result > -1)
        m_items[result]->SetBookmark(NO_BOOKMARK);

    // set new bookmark
    m_items[id]->SetBookmark(bookmark);
    if (bookmark != NO_BOOKMARK)
        m_header.Bookmarks[bookmark] = id;

    // return id of previous item for that bookmark
    return result;
}


// misc file-saving helpers
namespace
{

inline bool CanEncodeStringToCharset(const wxString& s, wxMBConv& conv)
{
    if (s.empty())
        return true;
    const wxCharBuffer converted(s.mb_str(conv));
    if ( converted.length() == 0 )
        return false;
    return true;
}

bool CanEncodeToCharset(const wxTextBuffer& f, const wxString& charset)
{
    if (charset.Lower() == "utf-8" || charset.Lower() == "utf8")
        return true;

    wxCSConv conv(charset);

    const size_t lines = f.GetLineCount();
    for ( size_t i = 0; i < lines; i++ )
    {
        if ( !CanEncodeStringToCharset(f.GetLine(i), conv) )
            return false;
    }

    return true;
}


void SaveMultiLines(wxTextBuffer &f, const wxString& text)
{
    wxStringTokenizer tkn(text, _T('\n'));
    while (tkn.HasMoreTokens())
        f.AddLine(tkn.GetNextToken());
}

/** Adds \n characters as necessary for good-looking output
 */
wxString FormatStringForFile(const wxString& text)
{
    wxString s;
    s.reserve(text.length() + 16);

    wxStringTokenizer tkn(text, wxS('\n'), wxTOKEN_RET_EMPTY_ALL);
    while (tkn.HasMoreTokens())
    {
        if (!s.empty())
            s += wxS("\"\n\"");
        auto piece = tkn.GetNextToken();
        if (tkn.GetLastDelimiter())
            piece += tkn.GetLastDelimiter();
        s += EscapeCString(piece);
    }

    return s;
}

} // anonymous namespace


#ifdef __WXOSX__

@interface CompiledMOFilePresenter : NSObject<NSFilePresenter>
@property (atomic, copy) NSURL *presentedItemURL;
@property (atomic, copy) NSURL *primaryPresentedItemURL;
@end

@implementation CompiledMOFilePresenter
- (NSOperationQueue *)presentedItemOperationQueue {
     return [NSOperationQueue mainQueue];
}
@end

#endif // __WXOSX__


bool Catalog::Save(const wxString& po_file, bool save_mo,
                   int& validation_errors, CompilationStatus& mo_compilation_status)
{
    mo_compilation_status = CompilationStatus::NotDone;

    if ( wxFileExists(po_file) && !wxFile::Access(po_file, wxFile::write) )
    {
        wxLogError(_("File '%s' is read-only and cannot be saved.\nPlease save it under different name."),
                   po_file.c_str());
        return false;
    }

    TempOutputFileFor po_file_temp_obj(po_file);
    const wxString po_file_temp = po_file_temp_obj.FileName();

    wxTextFileType outputCrlf = GetDesiredCRLFFormat(m_fileCRLF);
    // Save into Unix line endings first and only if Windows is required,
    // reformat the file later. This is because msgcat cannot handle DOS
    // input particularly well.

    if ( !DoSaveOnly(po_file_temp, wxTextFileType_Unix) )
    {
        wxLogError(_("Couldn't save file %s."), po_file.c_str());
        return false;
    }

    validation_errors = DoValidate(po_file_temp);

    // Now that the file was written, run msgcat to re-format it according
    // to the usual format. This is a (barely) passable fix for #25 until
    // proper preservation of formatting is implemented.

    int msgcat_ok = false;
    {
        int wrapping = DEFAULT_WRAPPING;
        if (wxConfig::Get()->ReadBool("keep_crlf", true))
            wrapping = m_fileWrappingWidth;

        wxString wrappingFlag;
        if (wrapping == DEFAULT_WRAPPING)
        {
            if (wxConfig::Get()->ReadBool("wrap_po_files", true))
            {
                wrapping = (int)wxConfig::Get()->ReadLong("wrap_po_files_width", 79);
            }
            else
            {
                wrapping = NO_WRAPPING;
            }
        }

        if (wrapping == NO_WRAPPING)
            wrappingFlag = " --no-wrap";
        else if (wrapping != DEFAULT_WRAPPING)
            wrappingFlag.Printf(" --width=%d", wrapping);

        TempOutputFileFor po_file_temp2_obj(po_file_temp);
        const wxString po_file_temp2 = po_file_temp2_obj.FileName();
        auto msgcatCmd = wxString::Format("msgcat --force-po%s -o %s %s",
                                          wrappingFlag,
                                          QuoteCmdlineArg(po_file_temp2),
                                          QuoteCmdlineArg(po_file_temp));
        wxLogTrace("poedit", "formatting file with %s", msgcatCmd);

        // Ignore msgcat errors output (but not exit code), because it
        //   a) complains about things DoValidate() already complained above
        //   b) issues warnings about source-extraction things (e.g. using non-ASCII
        //      msgids) that, while correct, are not something a *translator* can
        //      do anything about.
        wxLogNull null;
        msgcat_ok = ExecuteGettext(msgcatCmd) &&
                    wxFileExists(po_file_temp2);

        // msgcat always outputs Unix line endings, so we need to reformat the file
        if (msgcat_ok && outputCrlf == wxTextFileType_Dos)
        {
            wxTextFile finalFile(po_file_temp2);
            if (finalFile.Open())
                finalFile.Write(outputCrlf);
        }

        if (!TempOutputFileFor::ReplaceFile(po_file_temp2, po_file))
            msgcat_ok = false;
    }

    if ( msgcat_ok )
    {
        wxRemoveFile(po_file_temp);
    }
    else
    {
        if ( !po_file_temp_obj.Commit() )
        {
            wxLogError(_("Couldn't save file %s."), po_file.c_str());
        }
        else
        {
            // Only shows msgcat's failure warning if we don't also get
            // validation errors, because if we do, the cause is likely the
            // same.
            if ( !validation_errors )
            {
                wxLogWarning(_("There was a problem formatting the file nicely (but it was saved all right)."));
            }
        }
    }

    
    /* If the user wants it, compile .mo file right now: */

    if (m_fileType == Type::PO && save_mo && wxConfig::Get()->Read("compile_mo", (long)true))
    {
        const wxString mo_file = wxFileName::StripExtension(po_file) + ".mo";
        TempOutputFileFor mo_file_temp_obj(mo_file);
        const wxString mo_file_temp = mo_file_temp_obj.FileName();

        {
            // Ignore msgfmt errors output (but not exit code), because it
            // complains about things DoValidate() already complained above.
            wxLogNull null;

            if ( ExecuteGettext
                  (
                      wxString::Format("msgfmt -o %s %s",
                                       QuoteCmdlineArg(mo_file_temp),
                                       QuoteCmdlineArg(CliSafeFileName(po_file)))
                  ) )
            {
                mo_compilation_status = CompilationStatus::Success;
            }
            else
            {
                // Don't report errors, they were reported as part of validation
                // step above.  Notice that we run msgfmt *without* the -c flag
                // here to create the MO file in as many cases as possible, even if
                // it has some errors.
                //
                // Still, msgfmt has the ugly habit of sometimes returning non-zero
                // exit code, reporting "fatal errors" and *still* producing a usable
                // .mo file. If this happens, don't pretend the file wasn't created.
                if (wxFileName::FileExists(mo_file_temp))
                    mo_compilation_status = CompilationStatus::Success;
                else
                    mo_compilation_status = CompilationStatus::Error;
            }
        }

        // Move the MO from temporary location to the final one, if it was created
        if (mo_compilation_status == CompilationStatus::Success)
        {
#ifdef __WXOSX__
            NSURL *mofileUrl = [NSURL fileURLWithPath:str::to_NS(mo_file)];
            NSURL *mofiletempUrl = [NSURL fileURLWithPath:str::to_NS(mo_file_temp)];
            bool sandboxed = (getenv("APP_SANDBOX_CONTAINER_ID") != NULL);
            CompiledMOFilePresenter *presenter = nil;
            if (sandboxed)
            {
                presenter = [CompiledMOFilePresenter new];
                presenter.presentedItemURL = mofileUrl;
                presenter.primaryPresentedItemURL = [NSURL fileURLWithPath:str::to_NS(po_file)];
                [NSFileCoordinator addFilePresenter:presenter];
                [NSFileCoordinator filePresenters];
            }
            NSFileCoordinator *coo = [[NSFileCoordinator alloc] initWithFilePresenter:presenter];
            [coo coordinateWritingItemAtURL:mofileUrl options:NSFileCoordinatorWritingForReplacing error:nil byAccessor:^(NSURL *newURL) {
                NSURL *resultingUrl;
                BOOL ok = [[NSFileManager defaultManager] replaceItemAtURL:newURL
                                                             withItemAtURL:mofiletempUrl
                                                            backupItemName:nil
                                                                   options:0
                                                          resultingItemURL:&resultingUrl
                                                                     error:nil];
                if (!ok)
                {
                    wxLogError(_("Couldn't save file %s."), mo_file.c_str());
                    mo_compilation_status = CompilationStatus::Error;
                }
            }];
            if (sandboxed)
            {
                [NSFileCoordinator removeFilePresenter:presenter];
            }
#else // !__WXOSX__
            if ( !mo_file_temp_obj.Commit() )
            {
                wxLogError(_("Couldn't save file %s."), mo_file.c_str());
                mo_compilation_status = CompilationStatus::Error;
            }
#endif // __WXOSX__/!__WXOSX__
        }
    }

    m_fileName = po_file;

    return true;
}


std::string Catalog::SaveToBuffer()
{
    class StringSerializer : public wxMemoryText
    {
    public:
        bool OnWrite(wxTextFileType typeNew, const wxMBConv& conv) override
        {
            size_t cnt = GetLineCount();
            for (size_t n = 0; n < cnt; n++)
            {
                auto ln = GetLine(n) +
                          GetEOL(typeNew == wxTextFileType_None ? GetLineType(n) : typeNew);
                auto buf = ln.mb_str(conv);
                buffer.append(buf.data(), buf.length());
            }
            return true;
        }

        std::string buffer;
    };

    StringSerializer f;

    if (!DoSaveOnly(f, wxTextFileType_Unix))
        return std::string();
    return f.buffer;
}


bool Catalog::CompileToMO(const wxString& mo_file,
                          int& validation_errors,
                          CompilationStatus& mo_compilation_status)
{
    mo_compilation_status = CompilationStatus::NotDone;

    TempDirectory tmpdir;
    if ( !tmpdir.IsOk() )
        return false;
    wxString po_file_temp = tmpdir.CreateFileName("output.po");

    if ( !DoSaveOnly(po_file_temp, wxTextFileType_Unix) )
    {
        wxLogError(_("Couldn't save file %s."), po_file_temp.c_str());
        return false;
    }

    validation_errors = DoValidate(po_file_temp);

    TempOutputFileFor mo_file_temp_obj(mo_file);
    const wxString mo_file_temp = mo_file_temp_obj.FileName();

    {
        // Ignore msgfmt errors output (but not exit code), because it
        // complains about things DoValidate() already complained above.
        wxLogNull null;
        ExecuteGettext(wxString::Format("msgfmt -o %s %s",
                                        QuoteCmdlineArg(mo_file_temp),
                                        QuoteCmdlineArg(po_file_temp)));
    }

    // Don't check return code:
    // msgfmt has the ugly habit of sometimes returning non-zero
    // exit code, reporting "fatal errors" and *still* producing a usable
    // .mo file. If this happens, don't pretend the file wasn't created.
    if (!wxFileName::FileExists(mo_file_temp))
    {
        mo_compilation_status = CompilationStatus::Error;
        return false;
    }
    else
    {
        mo_compilation_status = CompilationStatus::Success;
    }

    if ( !mo_file_temp_obj.Commit() )
    {
        wxLogError(_("Couldn't save file %s."), mo_file.c_str());
        return false;
    }

    return true;
}




bool Catalog::DoSaveOnly(const wxString& po_file, wxTextFileType crlf)
{
    wxTextFile f;
    if (!f.Create(po_file))
        return false;

    return DoSaveOnly(f, crlf);
}

bool Catalog::DoSaveOnly(wxTextBuffer& f, wxTextFileType crlf)
{
    /* Save .po file: */
    if (!m_header.Charset || m_header.Charset == "CHARSET")
        m_header.Charset = "UTF-8";

    // Update information about last modification time. But if the header
    // was empty previously, the author apparently doesn't want this header
    // set, so don't mess with it. See https://sourceforge.net/tracker/?func=detail&atid=389156&aid=1900298&group_id=27043
    // for motivation:
    auto currentTime = GetCurrentTimeString();
    switch (m_fileType)
    {
        case Type::PO:
            if ( !m_header.RevisionDate.empty() )
                m_header.RevisionDate = currentTime;
            break;
        case Type::POT:
            if ( m_fileType == Type::POT && !m_header.CreationDate.empty() )
                m_header.CreationDate = currentTime;
            break;
    }

    SaveMultiLines(f, m_header.Comment);
    if (m_fileType == Type::POT)
        f.AddLine("#, fuzzy");
    f.AddLine(_T("msgid \"\""));
    f.AddLine(_T("msgstr \"\""));
    wxString pohdr = wxString(_T("\"")) + m_header.ToString(_T("\"\n\""));
    pohdr.RemoveLast();
    SaveMultiLines(f, pohdr);
    f.AddLine(wxEmptyString);

    auto pluralsCount = GetPluralFormsCount();

    for (auto& data: m_items)
    {
        data->SetLineNumber(int(f.GetLineCount()+1));
        SaveMultiLines(f, data->GetComment());
        for (unsigned i = 0; i < data->GetExtractedComments().GetCount(); i++)
        {
            if (data->GetExtractedComments()[i].empty())
              f.AddLine("#.");
            else
              f.AddLine("#. " + data->GetExtractedComments()[i]);
        }
        for (unsigned i = 0; i < data->GetRawReferences().GetCount(); i++)
            f.AddLine("#: " + data->GetRawReferences()[i]);
        wxString dummy = data->GetFlags();
        if (!dummy.empty())
            f.AddLine(dummy);
        for (unsigned i = 0; i < data->GetOldMsgidRaw().GetCount(); i++)
            f.AddLine("#| " + data->GetOldMsgidRaw()[i]);
        if ( data->HasContext() )
        {
            SaveMultiLines(f, _T("msgctxt \"") + FormatStringForFile(data->GetContext()) + _T("\""));
        }
        dummy = FormatStringForFile(data->GetString());
        SaveMultiLines(f, _T("msgid \"") + dummy + _T("\""));
        if (data->HasPlural())
        {
            dummy = FormatStringForFile(data->GetPluralString());
            SaveMultiLines(f, _T("msgid_plural \"") + dummy + _T("\""));

            for (unsigned i = 0; i < pluralsCount; i++)
            {
                dummy = FormatStringForFile(data->GetTranslation(i));
                wxString hdr = wxString::Format(_T("msgstr[%u] \""), i);
                SaveMultiLines(f, hdr + dummy + _T("\""));
            }
        }
        else
        {
            dummy = FormatStringForFile(data->GetTranslation());
            SaveMultiLines(f, _T("msgstr \"") + dummy + _T("\""));
        }
        f.AddLine(wxEmptyString);
    }

    // Write back deleted items in the file so that they're not lost
    for (unsigned itemIdx = 0; itemIdx < m_deletedItems.size(); itemIdx++)
    {
        if ( itemIdx != 0 )
            f.AddLine(wxEmptyString);

        CatalogDeletedData& deletedItem = m_deletedItems[itemIdx];
        deletedItem.SetLineNumber(int(f.GetLineCount()+1));
        SaveMultiLines(f, deletedItem.GetComment());
        for (unsigned i = 0; i < deletedItem.GetExtractedComments().GetCount(); i++)
            f.AddLine("#. " + deletedItem.GetExtractedComments()[i]);
        for (unsigned i = 0; i < deletedItem.GetRawReferences().GetCount(); i++)
            f.AddLine("#: " + deletedItem.GetRawReferences()[i]);
        wxString dummy = deletedItem.GetFlags();
        if (!dummy.empty())
            f.AddLine(dummy);

        for (size_t j = 0; j < deletedItem.GetDeletedLines().GetCount(); j++)
            f.AddLine(deletedItem.GetDeletedLines()[j]);
    }

    if (!CanEncodeToCharset(f, m_header.Charset))
    {
#if wxUSE_GUI
        wxString msg;
        msg.Printf(_("The catalog couldn't be saved in '%s' charset as specified in catalog settings.\n\nIt was saved in UTF-8 instead and the setting was modified accordingly."),
                   m_header.Charset.c_str());
        wxMessageBox(msg, _("Error saving catalog"),
                     wxOK | wxICON_EXCLAMATION);
#endif
        m_header.Charset = "UTF-8";

        // Re-do the save again because we modified a header:
        f.Clear();
        return DoSaveOnly(f, crlf);
    }

    // Otherwise everything can be safely saved:
    return f.Write(crlf, wxCSConv(m_header.Charset));
}


bool Catalog::HasDuplicateItems() const
{
    typedef std::pair<wxString, wxString> MsgId;
    std::set<MsgId> ids;
    for (auto& item: m_items)
    {
        if (!ids.emplace(std::make_pair(item->GetContext(), item->GetString())).second)
            return true;
    }
    return false;
}

bool Catalog::FixDuplicateItems()
{
    auto oldname = m_fileName;

    TempDirectory tmpdir;
    if ( !tmpdir.IsOk() )
        return false;

    wxString ext;
    wxFileName::SplitPath(m_fileName, nullptr, nullptr, &ext);
    wxString po_file_temp = tmpdir.CreateFileName("catalog." + ext);
    wxString po_file_fixed = tmpdir.CreateFileName("fixed." + ext);

    if ( !DoSaveOnly(po_file_temp, wxTextFileType_Unix) )
    {
        wxLogError(_("Couldn't save file %s."), po_file_temp.c_str());
        return false;
    }

    ExecuteGettext(wxString::Format("msguniq -o %s %s",
                                    QuoteCmdlineArg(po_file_fixed),
                                    QuoteCmdlineArg(po_file_temp)));

    if (!wxFileName::FileExists(po_file_fixed))
        return false;

    bool ok = Load(po_file_fixed);
    m_fileName = oldname;
    return ok;
}


namespace
{

wxString MaskForType(const char *extensions, const wxString& description, bool showExt = true)
{
    (void)showExt;
#ifdef __WXMSW__
    if (showExt)
        return wxString::Format("%s (%s)|%s", description, extensions, extensions);
    else
#endif
        return wxString::Format("%s|%s", description, extensions);
}

wxString MaskForType(Catalog::Type t)
{
    switch (t)
    {
        case Catalog::Type::PO:
            return MaskForType("*.po", _("PO Translation Files"));
        case Catalog::Type::POT:
            return MaskForType("*.pot", _("POT Translation Templates"));
    }
    return ""; // silence stupid warning
}

} // anonymous namespace

wxString Catalog::GetTypesFileMask(std::initializer_list<Type> types)
{
    if (types.size() == 0)
        return "";
    wxString out;
    auto t = types.begin();
    out += MaskForType(*t);
    for (++t; t != types.end(); ++t)
    {
        out += "|";
        out += MaskForType(*t);
    }
    return out;
}

wxString Catalog::GetAllTypesFileMask()
{
    return MaskForType("*.po;*.pot", _("All Translation Files"), /*showExt=*/false) +
           "|" +
           GetTypesFileMask({Type::PO, Type::POT});
}


int Catalog::Validate()
{
    TempDirectory tmpdir;
    if ( !tmpdir.IsOk() )
        return 0;

    wxString tmp_po = tmpdir.CreateFileName("validated.po");
    if ( !DoSaveOnly(tmp_po, wxTextFileType_Unix) )
        return 0;

    return DoValidate(tmp_po);
}

int Catalog::DoValidate(const wxString& po_file)
{
    GettextErrors err;
    ExecuteGettextAndParseOutput
    (
        wxString::Format("msgfmt -o /dev/null -c %s", QuoteCmdlineArg(CliSafeFileName(po_file))),
        err
    );

    for (auto& i: m_items)
    {
        i->SetValidity(CatalogItem::Val_Valid);
    }

    for ( GettextErrors::const_iterator i = err.begin(); i != err.end(); ++i )
    {
        if ( i->line != -1 )
        {
            auto item = FindItemByLine(i->line);
            if ( item )
            {
                item->SetValidity(CatalogItem::Val_Invalid);
                item->SetErrorString(i->text);
                continue;
            }
        }
        // if not matched to an item:
        wxLogError(i->text);
    }

    return (int)err.size();
}

void Catalog::SetFileName(const wxString& fn)
{
    wxFileName f(fn);
    f.Normalize(wxPATH_NORM_DOTS | wxPATH_NORM_ABSOLUTE);
    m_fileName = f.GetFullPath();
}


namespace
{

enum class SourcesPath
{
    Base,
    Root
};

wxString GetSourcesPath(const wxString& fileName, const Catalog::HeaderData& header, SourcesPath kind)
{
    if (fileName.empty())
        return wxString();

    if (header.BasePath.empty())
        return wxString();

    wxString basepath;
    if (wxIsAbsolutePath(header.BasePath))
    {
        basepath = header.BasePath;
    }
    else
    {
        wxString path = wxPathOnly(fileName);
        if (path.empty())
            path = ".";
        basepath = path + wxFILE_SEP_PATH + header.BasePath + wxFILE_SEP_PATH;
    }

    wxFileName root = wxFileName::DirName(basepath);
    root.Normalize(wxPATH_NORM_DOTS | wxPATH_NORM_ABSOLUTE);

    if (kind == SourcesPath::Root)
    {
        // Deal with misconfigured catalogs where the basepath isn't the root.
        for (auto& p : header.SearchPaths)
        {
            wxString path = (p == ".") ? basepath : basepath + wxFILE_SEP_PATH + p;
            root = CommonDirectory(root, MakeFileName(path));
        }
    }

    return root.GetFullPath();
}

} // anonymous namespace

wxString Catalog::GetSourcesBasePath() const
{
    return GetSourcesPath(m_fileName, m_header, SourcesPath::Base);
}

wxString Catalog::GetSourcesRootPath() const
{
    return GetSourcesPath(m_fileName, m_header, SourcesPath::Root);
}

bool Catalog::HasSourcesConfigured() const
{
    return !m_fileName.empty() &&
           !m_header.BasePath.empty() &&
           !m_header.SearchPaths.empty();
}

bool Catalog::HasSourcesAvailable() const
{
    if (!HasSourcesConfigured())
        return false;

    auto basepath = GetSourcesBasePath();
    if (!wxFileName::DirExists(basepath))
        return false;

    for (auto& p: m_header.SearchPaths)
    {
        auto fullp = wxIsAbsolutePath(p) ? p : basepath + p;
        if (!wxFileName::Exists(fullp))
            return false;
    }

    auto wpfile = m_header.GetHeader("X-Poedit-WPHeader");
    if (!wpfile.empty())
    {
        // The following tests in this function are heuristics, so don't run
        // them in presence of X-Poedit-WPHeader and consider the existence
        // of that file a confirmation of correct setup (even though strictly
        // speaking only its absence proves anything).
        return wxFileName::FileExists(basepath + wpfile);
    }

    if (m_header.SearchPaths.size() == 1)
    {
        // A single path doesn't give us much in terms of detection. About the
        // only thing we can do is to check if it is is a well known directory
        // that is unlikely to be the root.
        auto root = GetSourcesRootPath();
        if (root == wxGetUserHome() ||
            root == wxStandardPaths::Get().GetDocumentsDir() ||
            root.EndsWith(wxString(wxFILE_SEP_PATH) + "Desktop" + wxFILE_SEP_PATH))
        {
            return false;
        }
    }

    return true;
}

#if wxUSE_GUI // TODO: better separation into another file
bool Catalog::Update(ProgressInfo *progress, bool summary, UpdateResultReason& reason)
{
    reason = UpdateResultReason::Unspecified;

    if (!m_isOk)
        return false;

    wxString cwd = wxGetCwd();
    auto path = GetSourcesBasePath();
    if (!path.empty())
    {
        if (!wxFileName::DirExists(path))
        {
            reason = UpdateResultReason::NoSourcesFound;
            return false;
        }

        wxSetWorkingDirectory(path);
    }

    SourceDigger dig(progress);

    auto newcat = dig.Dig(m_header.SearchPaths,
                          m_header.SearchPathsExcluded,
                          m_header.Keywords,
                          m_header.SourceCodeCharset,
                          reason);

    if (progress->Cancelled())
        reason = UpdateResultReason::CancelledByUser;

    if (newcat)
    {
        bool succ = false;
        if ( progress )
            progress->UpdateMessage(_("Merging differences..."));

        bool cancelledByUser = false;
        if (!summary || ShowMergeSummary(newcat, &cancelledByUser))
        {
            switch (m_fileType)
            {
                case Type::PO:
                    succ = Merge(newcat);
                    break;
                case Type::POT:
                    m_items = newcat->m_items;
                    succ = true;
                    break;
            }
        }
        if (!succ)
        {
            newcat.reset();
        }
        if (cancelledByUser)
            reason = UpdateResultReason::CancelledByUser;
    }

    wxSetWorkingDirectory(cwd);

    return newcat != nullptr;
}
#endif

bool Catalog::UpdateFromPOT(const wxString& pot_file,
                            bool summary,
                            UpdateResultReason& reason,
                            bool replace_header)
{
    reason = UpdateResultReason::Unspecified;
    if (!m_isOk) return false;

    CatalogPtr newcat = std::make_shared<Catalog>(pot_file, CreationFlag_IgnoreTranslations);

    if (!newcat->IsOk())
    {
        wxLogError(_("'%s' is not a valid POT file."), pot_file.c_str());
        return false;
    }

    bool cancelledByUser = false;
    if (!summary || ShowMergeSummary(newcat, &cancelledByUser))
    {
        if ( !Merge(newcat) )
            return false;
        if ( replace_header )
            CreateNewHeader(newcat->Header());
        return true;
    }
    else
    {
        if (cancelledByUser)
            reason = UpdateResultReason::CancelledByUser;
        return false;
    }
}


bool Catalog::Merge(const CatalogPtr& refcat)
{
    wxString oldname = m_fileName;

    TempDirectory tmpdir;
    if ( !tmpdir.IsOk() )
        return false;

    wxString tmp1 = tmpdir.CreateFileName("ref.pot");
    wxString tmp2 = tmpdir.CreateFileName("input.po");
    wxString tmp3 = tmpdir.CreateFileName("output.po");

    refcat->DoSaveOnly(tmp1, wxTextFileType_Unix);
    DoSaveOnly(tmp2, wxTextFileType_Unix);

<<<<<<< HEAD
    wxString flags("-q --force-po");
    if (Config::MergeBehavior() == Merge_None)
=======
    wxString flags("-q --force-po --previous");
    if (wxConfig::Get()->ReadBool("use_tm_when_updating", false) == false)
>>>>>>> 68337952
    {
        flags += " --no-fuzzy-matching";
    }

    bool succ = ExecuteGettext
                (
                    wxString::Format
                    (
                        "msgmerge %s -o %s %s %s",
                        flags,
                        QuoteCmdlineArg(tmp3),
                        QuoteCmdlineArg(tmp2),
                        QuoteCmdlineArg(tmp1)
                    )
                );

    if (succ)
    {
        const wxString charset = m_header.Charset;

        Load(tmp3);

        // msgmerge doesn't always preserve the charset, it tends to pick
        // the most generic one of the charsets used, so if we are merging with
        // UTF-8 catalog, it will become UTF-8. Some people hate this.
        m_header.Charset = charset;
    }

    m_fileName = oldname;

    return succ;
}


static inline wxString ItemMergeSummary(const CatalogItemPtr& item)
{
    wxString s = item->GetString();
    if ( item->HasPlural() )
        s += "|" + item->GetPluralString();
    if ( item->HasContext() )
        s += wxString::Format(" [%s]", item->GetContext());

    return s;
}

void Catalog::GetMergeSummary(const CatalogPtr& refcat,
                              wxArrayString& snew, wxArrayString& sobsolete)
{
    wxASSERT( snew.empty() );
    wxASSERT( sobsolete.empty() );

    std::set<wxString> strsThis, strsRef;

    for (auto& i: m_items)
        strsThis.insert(ItemMergeSummary(i));
    for (auto& i: refcat->m_items)
        strsRef.insert(ItemMergeSummary(i));

    for (auto& i: strsThis)
    {
        if (strsRef.find(i) == strsRef.end())
            sobsolete.Add(i);
    }

    for (auto& i: strsRef)
    {
        if (strsThis.find(i) == strsThis.end())
            snew.Add(i);
    }
}

bool Catalog::ShowMergeSummary(const CatalogPtr& refcat, bool *cancelledByUser)
{
#if wxUSE_GUI
    if (cancelledByUser)
        *cancelledByUser = false;
    if (wxConfig::Get()->ReadBool("show_summary", false))
    {
        wxArrayString snew, sobsolete;
        GetMergeSummary(refcat, snew, sobsolete);
        MergeSummaryDialog sdlg;
        sdlg.TransferTo(snew, sobsolete);
        bool ok = (sdlg.ShowModal() == wxID_OK);
        if (cancelledByUser)
            *cancelledByUser = !ok;
        return ok;
    }
    else
        return true;
#else
    (void)refcat;
    (void)cancelledByUser;
    return true;
#endif
}

static unsigned GetCountFromPluralFormsHeader(const Catalog::HeaderData& header)
{
    if ( header.HasHeader("Plural-Forms") )
    {
        // e.g. "Plural-Forms: nplurals=3; plural=(n%10==1 && n%100!=11 ?
        //       0 : n%10>=2 && n%10<=4 && (n%100<10 || n%100>=20) ? 1 : 2);\n"

        wxString form = header.GetHeader("Plural-Forms");
        form = form.BeforeFirst(_T(';'));
        if (form.BeforeFirst(_T('=')) == "nplurals")
        {
            wxString vals = form.AfterFirst('=');
            if (vals == "INTEGER") // POT default
                return 2;
            long val;
            if (vals.ToLong(&val))
                return (unsigned)val;
        }
    }

    // fallback value for plural forms count should be 2, as in English:
    return 2;
}

unsigned Catalog::GetPluralFormsCount() const
{
    unsigned count = GetCountFromPluralFormsHeader(m_header);

    for (auto& i: m_items)
    {
        count = std::max(count, i->GetPluralFormsCount());
    }

    return count;
}

bool Catalog::HasWrongPluralFormsCount() const
{
    unsigned count = 0;

    for (auto& i: m_items)
    {
        count = std::max(count, i->GetPluralFormsCount());
    }

    if ( count == 0 )
        return false; // nothing translated, so we can't tell

    // if 'count' is less than the count from header, it may simply mean there
    // are untranslated strings
    if ( count > GetCountFromPluralFormsHeader(m_header) )
        return true;

    return false;
}

bool Catalog::HasPluralItems() const
{
    for (auto& i: m_items)
    {
        if ( i->HasPlural() )
            return true;
    }
    return false;
}

void Catalog::SetLanguage(Language lang)
{
    m_header.Lang = lang;
    m_header.SetHeaderNotEmpty("Plural-Forms", lang.DefaultPluralFormsExpr());
}

void Catalog::GetStatistics(int *all, int *fuzzy, int *badtokens,
                            int *untranslated, int *unfinished)
{
    if (all) *all = 0;
    if (fuzzy) *fuzzy = 0;
    if (badtokens) *badtokens = 0;
    if (untranslated) *untranslated = 0;
    if (unfinished) *unfinished = 0;

    for (auto& i: m_items)
    {
        bool ok = true;

        if (all)
            (*all)++;

        if (i->IsFuzzy())
        {
            if (fuzzy)
                (*fuzzy)++;
            ok = false;
        }
        if (i->GetValidity() == CatalogItem::Val_Invalid)
        {
            if (badtokens)
                (*badtokens)++;
            ok = false;
        }
        if (!i->IsTranslated())
        {
            if (untranslated)
                (*untranslated)++;
            ok = false;
        }

        if ( !ok && unfinished )
            (*unfinished)++;
    }
}


void CatalogItem::SetFlags(const wxString& flags)
{
    m_isFuzzy = false;
    m_moreFlags.Empty();

    if (flags.empty()) return;
    wxStringTokenizer tkn(flags.Mid(1), " ,", wxTOKEN_STRTOK);
    wxString s;
    while (tkn.HasMoreTokens())
    {
        s = tkn.GetNextToken();
        if (s == "fuzzy") m_isFuzzy = true;
        else m_moreFlags << ", " << s;
    }
}


wxString CatalogItem::GetFlags() const
{
    wxString f;
    if (m_isFuzzy) f << ", fuzzy";
    f << m_moreFlags;
    if (!f.empty())
        return "#" + f;
    else
        return wxEmptyString;
}

wxString CatalogItem::GetFormatFlag() const
{
    auto pos = m_moreFlags.find("-format");
    if (pos == wxString::npos)
        return wxString();
    auto space = m_moreFlags.find_last_of(" \t", pos);
    if (space == wxString::npos)
        return m_moreFlags.substr(0, pos);
    else
        return m_moreFlags.substr(space+1, pos-space-1);
}

void CatalogItem::SetFuzzy(bool fuzzy)
{
    if (!fuzzy && m_isFuzzy)
        m_oldMsgid.clear();
    m_isFuzzy = fuzzy;
}

bool CatalogItem::IsInFormat(const wxString& format)
{
    wxString lookingFor;
    lookingFor.Printf("%s-format", format.c_str());
    wxStringTokenizer tkn(m_moreFlags, " ,", wxTOKEN_STRTOK);
    while (tkn.HasMoreTokens())
    {
        if (tkn.GetNextToken() == lookingFor)
            return true;
    }
    return false;
}

wxString CatalogItem::GetTranslation(unsigned idx) const
{
    if (idx >= GetNumberOfTranslations())
        return wxEmptyString;
    else
        return m_translations[idx];
}

void CatalogItem::SetTranslation(const wxString &t, unsigned idx)
{
    while (idx >= m_translations.GetCount())
        m_translations.Add(wxEmptyString);
    m_translations[idx] = t;

    m_validity = Val_Unknown;

    m_isTranslated = true;
    for (size_t i = 0; i < m_translations.GetCount(); i++)
    {
        if (m_translations[i].empty())
        {
            m_isTranslated = false;
            break;
        }
    }
}

void CatalogItem::SetTranslations(const wxArrayString &t)
{
    m_translations = t;

    m_validity = Val_Unknown;

    m_isTranslated = true;
    for (size_t i = 0; i < m_translations.GetCount(); i++)
    {
        if (m_translations[i].empty())
        {
            m_isTranslated = false;
            break;
        }
    }
}

void CatalogItem::SetTranslationFromSource()
{
    m_validity = Val_Unknown;
    m_isFuzzy = false;
    m_isPreTranslated = false;
    m_isTranslated = true;

    auto iter = m_translations.begin();
    if (*iter != m_string)
    {
        *iter = m_string;
        m_isModified = true;
    }

    if (m_hasPlural)
    {
        ++iter;
        for ( ; iter != m_translations.end(); ++iter )
        {
            if (*iter != m_plural)
            {
                *iter = m_plural;
                m_isModified = true;
            }
        }
    }
}

void CatalogItem::ClearTranslation()
{
    m_isFuzzy = false;
    m_isPreTranslated = false;
    m_isTranslated = false;
    for (auto& t: m_translations)
    {
        if (!t.empty())
            m_isModified = true;
        t.clear();
    }
}

unsigned CatalogItem::GetPluralFormsCount() const
{
    unsigned trans = GetNumberOfTranslations();
    if ( !HasPlural() || !trans )
        return 0;

    return trans - 1;
}

wxArrayString CatalogItem::GetReferences() const
{
    // A line may contain several references, separated by white-space.
    // Each reference is in the form "path_name:line_number"
    // (path_name may contain spaces)

    wxArrayString refs;

    for ( wxArrayString::const_iterator i = m_references.begin(); i != m_references.end(); ++i )
    {
        wxString line = *i;

        line = line.Strip(wxString::both);
        while (!line.empty())
        {
            size_t idx = 0;
            while (idx < line.length() && line[idx] != _T(':')) { idx++; }
            while (idx < line.length() && !wxIsspace(line[idx])) { idx++; }

            refs.push_back(line.Left(idx));
            line = line.Mid(idx).Strip(wxString::both);
        }
    }

    return refs;
}

wxString CatalogItem::GetOldMsgid() const
{
    wxString s;
    for (auto line: m_oldMsgid)
    {
        if (line.length() < 2)
            continue;
        if (line.Last() == '"')
            line.RemoveLast();
        if (line[0] == '"')
            line.Remove(0, 1);
        if (line.StartsWith("msgid \""))
            line.Remove(0, 7);
        else if (line.StartsWith("msgid_plural \""))
            line.replace(0, 14, "\n");
        s += UnescapeCString(line);
    }
    return s;
}<|MERGE_RESOLUTION|>--- conflicted
+++ resolved
@@ -2303,13 +2303,8 @@
     refcat->DoSaveOnly(tmp1, wxTextFileType_Unix);
     DoSaveOnly(tmp2, wxTextFileType_Unix);
 
-<<<<<<< HEAD
-    wxString flags("-q --force-po");
+    wxString flags("-q --force-po --previous");
     if (Config::MergeBehavior() == Merge_None)
-=======
-    wxString flags("-q --force-po --previous");
-    if (wxConfig::Get()->ReadBool("use_tm_when_updating", false) == false)
->>>>>>> 68337952
     {
         flags += " --no-fuzzy-matching";
     }
