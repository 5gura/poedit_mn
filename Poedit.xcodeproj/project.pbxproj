// !$*UTF8*$!
{
	archiveVersion = 1;
	classes = {
	};
	objectVersion = 46;
	objects = {

/* Begin PBXBuildFile section */
		B2083D131A87D17D00150BBF /* libcld2.a in Frameworks */ = {isa = PBXBuildFile; fileRef = B2083D121A87D17D00150BBF /* libcld2.a */; };
		B209005E19CAD64400D6382E /* SuggestionTM.png in Resources */ = {isa = PBXBuildFile; fileRef = B209005D19CAD64400D6382E /* SuggestionTM.png */; };
		B209006019CAD64A00D6382E /* SuggestionError.png in Resources */ = {isa = PBXBuildFile; fileRef = B209005F19CAD64A00D6382E /* SuggestionError.png */; };
		B20960F319928C8500A2EB13 /* GettextToolsDummy.c in Sources */ = {isa = PBXBuildFile; fileRef = B20960F219928C8500A2EB13 /* GettextToolsDummy.c */; };
		B2132FDA19B3672000326B16 /* customcontrols.cpp in Sources */ = {isa = PBXBuildFile; fileRef = B2132FD819B3672000326B16 /* customcontrols.cpp */; };
		B2166F4919AE4045000A6AA0 /* Prefs-Extractors.png in Resources */ = {isa = PBXBuildFile; fileRef = B2166F4119AE4045000A6AA0 /* Prefs-Extractors.png */; };
		B2166F4A19AE4045000A6AA0 /* Prefs-Extractors@2x.png in Resources */ = {isa = PBXBuildFile; fileRef = B2166F4219AE4045000A6AA0 /* Prefs-Extractors@2x.png */; };
		B2166F4B19AE4045000A6AA0 /* Prefs-General.png in Resources */ = {isa = PBXBuildFile; fileRef = B2166F4319AE4045000A6AA0 /* Prefs-General.png */; };
		B2166F4C19AE4045000A6AA0 /* Prefs-General@2x.png in Resources */ = {isa = PBXBuildFile; fileRef = B2166F4419AE4045000A6AA0 /* Prefs-General@2x.png */; };
		B2166F4D19AE4045000A6AA0 /* Prefs-TM.png in Resources */ = {isa = PBXBuildFile; fileRef = B2166F4519AE4045000A6AA0 /* Prefs-TM.png */; };
		B2166F4E19AE4045000A6AA0 /* Prefs-TM@2x.png in Resources */ = {isa = PBXBuildFile; fileRef = B2166F4619AE4045000A6AA0 /* Prefs-TM@2x.png */; };
		B2166F4F19AE4045000A6AA0 /* Prefs-Updates.png in Resources */ = {isa = PBXBuildFile; fileRef = B2166F4719AE4045000A6AA0 /* Prefs-Updates.png */; };
		B2166F5019AE4045000A6AA0 /* Prefs-Updates@2x.png in Resources */ = {isa = PBXBuildFile; fileRef = B2166F4819AE4045000A6AA0 /* Prefs-Updates@2x.png */; };
		B216A14E1AD9426500F2898C /* libcld2.a in Frameworks */ = {isa = PBXBuildFile; fileRef = B2083D121A87D17D00150BBF /* libcld2.a */; };
		B21FB781179D51BE003F45AC /* libexpat.dylib in Frameworks */ = {isa = PBXBuildFile; fileRef = B21FB780179D51BE003F45AC /* libexpat.dylib */; };
		B2284A53183BE3B300E097C7 /* PFMoveApplication.m in Sources */ = {isa = PBXBuildFile; fileRef = B2284A51183BE3B300E097C7 /* PFMoveApplication.m */; settings = {COMPILER_FLAGS = "-fno-objc-arc"; }; };
		B2284A55183BE68200E097C7 /* Security.framework in Frameworks */ = {isa = PBXBuildFile; fileRef = B2284A54183BE68200E097C7 /* Security.framework */; };
		B228A1531AD94FF6006B0BBC /* libwx_osx_base_static.a in Frameworks */ = {isa = PBXBuildFile; fileRef = B2B7E8191AD94194007FC4EB /* libwx_osx_base_static.a */; };
		B22A5C82184E4B870034BEFD /* poedit-validate@2x.png in Resources */ = {isa = PBXBuildFile; fileRef = B22A5C7B184E4B870034BEFD /* poedit-validate@2x.png */; };
		B22A5C83184E4B870034BEFD /* edit-delete@2x.png in Resources */ = {isa = PBXBuildFile; fileRef = B22A5C7C184E4B870034BEFD /* edit-delete@2x.png */; };
		B22A5C84184E4B870034BEFD /* document-new@2x.png in Resources */ = {isa = PBXBuildFile; fileRef = B22A5C7D184E4B870034BEFD /* document-new@2x.png */; };
		B22A5C86184E4B870034BEFD /* document-properties@2x.png in Resources */ = {isa = PBXBuildFile; fileRef = B22A5C7F184E4B870034BEFD /* document-properties@2x.png */; };
		B22A5C87184E4B870034BEFD /* poedit-update@2x.png in Resources */ = {isa = PBXBuildFile; fileRef = B22A5C80184E4B870034BEFD /* poedit-update@2x.png */; };
		B22A5C88184E4B870034BEFD /* poedit-fuzzy@2x.png in Resources */ = {isa = PBXBuildFile; fileRef = B22A5C81184E4B870034BEFD /* poedit-fuzzy@2x.png */; };
		B22C5F0A17DDC67400ECAFD1 /* language.cpp in Sources */ = {isa = PBXBuildFile; fileRef = B22C5F0817DDC67400ECAFD1 /* language.cpp */; };
		B22E690F1A936294002C06C7 /* libAFNetworking.a in Frameworks */ = {isa = PBXBuildFile; fileRef = B22E690E1A936294002C06C7 /* libAFNetworking.a */; };
		B22E69111A93699E002C06C7 /* SystemConfiguration.framework in Frameworks */ = {isa = PBXBuildFile; fileRef = B22E69101A93699E002C06C7 /* SystemConfiguration.framework */; };
		B230E2281A73F81400FB1E57 /* hidpi.cpp in Sources */ = {isa = PBXBuildFile; fileRef = B230E2261A73F81400FB1E57 /* hidpi.cpp */; };
		B2380F9A1A9B821200B7D8C9 /* crowdin_gui.cpp in Sources */ = {isa = PBXBuildFile; fileRef = B2380F981A9B821200B7D8C9 /* crowdin_gui.cpp */; };
		B240FFC719C6F1A600777AFE /* suggestions.cpp in Sources */ = {isa = PBXBuildFile; fileRef = B240FFC619C6F1A600777AFE /* suggestions.cpp */; };
		B24ACD5F16F6201F00399242 /* Cocoa.framework in Frameworks */ = {isa = PBXBuildFile; fileRef = B24ACD5E16F6201F00399242 /* Cocoa.framework */; };
		B24ACD6916F6201F00399242 /* InfoPlist.strings in Resources */ = {isa = PBXBuildFile; fileRef = B24ACD6716F6201F00399242 /* InfoPlist.strings */; };
		B24ACD8416F6263900399242 /* Poedit.iconset in Resources */ = {isa = PBXBuildFile; fileRef = B24ACD8316F6263900399242 /* Poedit.iconset */; };
		B251159119DEC7E50053255C /* Sparkle.framework in Copy Private Frameworks */ = {isa = PBXBuildFile; fileRef = B256797417075E6000C52BC5 /* Sparkle.framework */; settings = {ATTRIBUTES = (CodeSignOnCopy, RemoveHeadersOnCopy, ); }; };
		B25504A81A2201E800EE2CEE /* main_toolbar.cpp in Sources */ = {isa = PBXBuildFile; fileRef = B25504A71A2201E800EE2CEE /* main_toolbar.cpp */; };
		B256797517075E6000C52BC5 /* Sparkle.framework in Frameworks */ = {isa = PBXBuildFile; fileRef = B256797417075E6000C52BC5 /* Sparkle.framework */; };
		B2567977170763B700C52BC5 /* libwx_osx_cocoa_static.a in Frameworks */ = {isa = PBXBuildFile; fileRef = B2567976170763B700C52BC5 /* libwx_osx_cocoa_static.a */; };
		B2579C7F1920BFA000BEBC31 /* NSObject+REResponder.m in Sources */ = {isa = PBXBuildFile; fileRef = B2579C7E1920BFA000BEBC31 /* NSObject+REResponder.m */; settings = {COMPILER_FLAGS = "-fno-objc-arc"; }; };
		B2579C821920C02C00BEBC31 /* REUtil.m in Sources */ = {isa = PBXBuildFile; fileRef = B2579C811920C02C00BEBC31 /* REUtil.m */; settings = {COMPILER_FLAGS = "-fno-objc-arc"; }; };
		B25D94941AE3D7E3003BC368 /* concurrency.cpp in Sources */ = {isa = PBXBuildFile; fileRef = B25D94921AE3D7E3003BC368 /* concurrency.cpp */; };
		B26897B4197A830200B42764 /* MoveApplication.strings in Resources */ = {isa = PBXBuildFile; fileRef = B26897B2197A830200B42764 /* MoveApplication.strings */; };
		B26A088C19E450480031719B /* poedit-status-bookmark.png in Resources */ = {isa = PBXBuildFile; fileRef = B26A088B19E450480031719B /* poedit-status-bookmark.png */; };
		B26D064F182506E40069C378 /* languagectrl.cpp in Sources */ = {isa = PBXBuildFile; fileRef = B26D064D182506E40069C378 /* languagectrl.cpp */; };
		B26D0655182697200069C378 /* welcomescreen.cpp in Sources */ = {isa = PBXBuildFile; fileRef = B26D0653182697200069C378 /* welcomescreen.cpp */; };
		B26D06581826A22C0069C378 /* PoeditWelcome.png in Resources */ = {isa = PBXBuildFile; fileRef = B26D06561826A22C0069C378 /* PoeditWelcome.png */; };
		B26D06591826A22C0069C378 /* PoeditWelcome@2x.png in Resources */ = {isa = PBXBuildFile; fileRef = B26D06571826A22C0069C378 /* PoeditWelcome@2x.png */; };
		B280E84D1A92776D009F4A98 /* http_client_osx.mm in Sources */ = {isa = PBXBuildFile; fileRef = B280E84B1A92776D009F4A98 /* http_client_osx.mm */; };
		B28F1CAA16F627170018AF7E /* GenericTranslation.iconset in Resources */ = {isa = PBXBuildFile; fileRef = B28F1CA916F627170018AF7E /* GenericTranslation.iconset */; };
		B28F1CE616F629D30018AF7E /* catalog.cpp in Sources */ = {isa = PBXBuildFile; fileRef = B28F1CAC16F629D30018AF7E /* catalog.cpp */; };
		B28F1CE716F629D30018AF7E /* edapp.cpp in Sources */ = {isa = PBXBuildFile; fileRef = B28F1CAE16F629D30018AF7E /* edapp.cpp */; };
		B28F1CE816F629D30018AF7E /* edframe.cpp in Sources */ = {isa = PBXBuildFile; fileRef = B28F1CB016F629D30018AF7E /* edframe.cpp */; };
		B28F1CE916F629D30018AF7E /* attentionbar.cpp in Sources */ = {isa = PBXBuildFile; fileRef = B28F1CB116F629D30018AF7E /* attentionbar.cpp */; };
		B28F1CEA16F629D30018AF7E /* cat_sorting.cpp in Sources */ = {isa = PBXBuildFile; fileRef = B28F1CB316F629D30018AF7E /* cat_sorting.cpp */; };
		B28F1CEB16F629D30018AF7E /* chooselang.cpp in Sources */ = {isa = PBXBuildFile; fileRef = B28F1CB616F629D30018AF7E /* chooselang.cpp */; };
		B28F1CEC16F629D30018AF7E /* commentdlg.cpp in Sources */ = {isa = PBXBuildFile; fileRef = B28F1CB716F629D30018AF7E /* commentdlg.cpp */; };
		B28F1CED16F629D30018AF7E /* digger.cpp in Sources */ = {isa = PBXBuildFile; fileRef = B28F1CB916F629D30018AF7E /* digger.cpp */; };
		B28F1CEE16F629D30018AF7E /* edlistctrl.cpp in Sources */ = {isa = PBXBuildFile; fileRef = B28F1CBC16F629D30018AF7E /* edlistctrl.cpp */; };
		B28F1CEF16F629D30018AF7E /* errorbar.cpp in Sources */ = {isa = PBXBuildFile; fileRef = B28F1CBE16F629D30018AF7E /* errorbar.cpp */; };
		B28F1CF016F629D30018AF7E /* fileviewer.cpp in Sources */ = {isa = PBXBuildFile; fileRef = B28F1CC016F629D30018AF7E /* fileviewer.cpp */; };
		B28F1CF116F629D30018AF7E /* findframe.cpp in Sources */ = {isa = PBXBuildFile; fileRef = B28F1CC216F629D30018AF7E /* findframe.cpp */; };
		B28F1CF216F629D30018AF7E /* gexecute.cpp in Sources */ = {isa = PBXBuildFile; fileRef = B28F1CC416F629D30018AF7E /* gexecute.cpp */; };
		B28F1CF516F629D30018AF7E /* manager.cpp in Sources */ = {isa = PBXBuildFile; fileRef = B28F1CCA16F629D30018AF7E /* manager.cpp */; };
		B28F1CF616F629D30018AF7E /* osx_helpers.m in Sources */ = {isa = PBXBuildFile; fileRef = B28F1CCD16F629D30018AF7E /* osx_helpers.m */; };
		B28F1CF716F629D30018AF7E /* extractor.cpp in Sources */ = {isa = PBXBuildFile; fileRef = B28F1CCE16F629D30018AF7E /* extractor.cpp */; };
		B28F1CF816F629D30018AF7E /* prefsdlg.cpp in Sources */ = {isa = PBXBuildFile; fileRef = B28F1CD016F629D30018AF7E /* prefsdlg.cpp */; };
		B28F1CF916F629D30018AF7E /* progressinfo.cpp in Sources */ = {isa = PBXBuildFile; fileRef = B28F1CD216F629D30018AF7E /* progressinfo.cpp */; };
		B28F1CFA16F629D30018AF7E /* propertiesdlg.cpp in Sources */ = {isa = PBXBuildFile; fileRef = B28F1CD416F629D30018AF7E /* propertiesdlg.cpp */; };
		B28F1CFB16F629D30018AF7E /* summarydlg.cpp in Sources */ = {isa = PBXBuildFile; fileRef = B28F1CD616F629D30018AF7E /* summarydlg.cpp */; };
		B28F1CFC16F629D30018AF7E /* transmem.cpp in Sources */ = {isa = PBXBuildFile; fileRef = B28F1CD816F629D30018AF7E /* transmem.cpp */; };
		B28F1CFF16F629D30018AF7E /* utility.cpp in Sources */ = {isa = PBXBuildFile; fileRef = B28F1CDE16F629D30018AF7E /* utility.cpp */; };
		B28F1D0016F629D30018AF7E /* export_html.cpp in Sources */ = {isa = PBXBuildFile; fileRef = B28F1CE216F629D30018AF7E /* export_html.cpp */; };
		B28F1D0116F629D30018AF7E /* pl_evaluate.cpp in Sources */ = {isa = PBXBuildFile; fileRef = B28F1CE316F629D30018AF7E /* pl_evaluate.cpp */; };
		B29A1C331A9F8C0A00BC3006 /* poedit-sync.png in Resources */ = {isa = PBXBuildFile; fileRef = B29A1C311A9F8C0A00BC3006 /* poedit-sync.png */; };
		B29A1C341A9F8C0A00BC3006 /* poedit-sync@2x.png in Resources */ = {isa = PBXBuildFile; fileRef = B29A1C321A9F8C0A00BC3006 /* poedit-sync@2x.png */; };
		B29AE89017103992008D1F8A /* comment.xrc in Resources */ = {isa = PBXBuildFile; fileRef = B27EB05D1709DA4A009C1328 /* comment.xrc */; };
		B29AE89217103992008D1F8A /* manager.xrc in Resources */ = {isa = PBXBuildFile; fileRef = B27EB05F1709DA4A009C1328 /* manager.xrc */; };
		B29AE89317103992008D1F8A /* menus.xrc in Resources */ = {isa = PBXBuildFile; fileRef = B27EB0601709DA4A009C1328 /* menus.xrc */; };
		B29AE89417103992008D1F8A /* prefs.xrc in Resources */ = {isa = PBXBuildFile; fileRef = B27EB0611709DA4A009C1328 /* prefs.xrc */; };
		B29AE89517103992008D1F8A /* progress.xrc in Resources */ = {isa = PBXBuildFile; fileRef = B27EB0621709DA4A009C1328 /* progress.xrc */; };
		B29AE89617103992008D1F8A /* properties.xrc in Resources */ = {isa = PBXBuildFile; fileRef = B27EB0631709DA4A009C1328 /* properties.xrc */; };
		B29AE89717103992008D1F8A /* summary.xrc in Resources */ = {isa = PBXBuildFile; fileRef = B27EB0641709DA4A009C1328 /* summary.xrc */; };
		B29AE89A17103992008D1F8A /* toolbar.xrc in Resources */ = {isa = PBXBuildFile; fileRef = B27EB0671709DA4A009C1328 /* toolbar.xrc */; };
		B29B282019D2E87600D27DC8 /* sidebar.png in Resources */ = {isa = PBXBuildFile; fileRef = B29B281E19D2E87600D27DC8 /* sidebar.png */; };
		B29B282119D2E87600D27DC8 /* sidebar@2x.png in Resources */ = {isa = PBXBuildFile; fileRef = B29B281F19D2E87600D27DC8 /* sidebar@2x.png */; };
		B2B7D472170DD93E00ED0AFE /* GettextTools.bundle in Copy Gettext bundle */ = {isa = PBXBuildFile; fileRef = B248B2DE170D765100EBA58E /* GettextTools.bundle */; settings = {ATTRIBUTES = (CodeSignOnCopy, ); }; };
		B2B7E81A1AD94194007FC4EB /* libwx_osx_base_static.a in Frameworks */ = {isa = PBXBuildFile; fileRef = B2B7E8191AD94194007FC4EB /* libwx_osx_base_static.a */; };
		B2BF84BA170846290030AA22 /* OpenGL.framework in Frameworks */ = {isa = PBXBuildFile; fileRef = B2BF84B9170846290030AA22 /* OpenGL.framework */; };
		B2BF84BE170847220030AA22 /* libz.dylib in Frameworks */ = {isa = PBXBuildFile; fileRef = B2BF84BD170847220030AA22 /* libz.dylib */; };
		B2BF84C1170847E60030AA22 /* IOKit.framework in Frameworks */ = {isa = PBXBuildFile; fileRef = B2BF84C0170847E60030AA22 /* IOKit.framework */; };
		B2BF84C4170849D00030AA22 /* Carbon.framework in Frameworks */ = {isa = PBXBuildFile; fileRef = B2BF84BB170846940030AA22 /* Carbon.framework */; };
		B2C62E191AA8A29000901D63 /* http_client.cpp in Sources */ = {isa = PBXBuildFile; fileRef = B2C62E181AA8A29000901D63 /* http_client.cpp */; };
		B2CE2FEB1A94EBDE0020A620 /* CrowdinLogo.png in Resources */ = {isa = PBXBuildFile; fileRef = B2CE2FE91A94EBDE0020A620 /* CrowdinLogo.png */; };
		B2CE2FEC1A94EBDE0020A620 /* CrowdinLogo@2x.png in Resources */ = {isa = PBXBuildFile; fileRef = B2CE2FEA1A94EBDE0020A620 /* CrowdinLogo@2x.png */; };
		B2CE2FEF1A94EBF50020A620 /* crowdin_client.cpp in Sources */ = {isa = PBXBuildFile; fileRef = B2CE2FED1A94EBF50020A620 /* crowdin_client.cpp */; };
		B2CE2FF21A94F19D0020A620 /* Prefs-Accounts.png in Resources */ = {isa = PBXBuildFile; fileRef = B2CE2FF01A94F19D0020A620 /* Prefs-Accounts.png */; };
		B2CE2FF31A94F19D0020A620 /* Prefs-Accounts@2x.png in Resources */ = {isa = PBXBuildFile; fileRef = B2CE2FF11A94F19D0020A620 /* Prefs-Accounts@2x.png */; };
		B2CE6D211ACFCD95007E6863 /* GeneratePreviewForURL.cpp in Sources */ = {isa = PBXBuildFile; fileRef = B2CE6D201ACFCD95007E6863 /* GeneratePreviewForURL.cpp */; };
		B2CE6D231ACFCD95007E6863 /* main.c in Sources */ = {isa = PBXBuildFile; fileRef = B2CE6D221ACFCD95007E6863 /* main.c */; };
		B2CE6D2B1AD00A0E007E6863 /* PoeditQuicklook.qlgenerator in Copy Quicklook plugin */ = {isa = PBXBuildFile; fileRef = B2CE6D1A1ACFCD95007E6863 /* PoeditQuicklook.qlgenerator */; settings = {ATTRIBUTES = (CodeSignOnCopy, RemoveHeadersOnCopy, ); }; };
		B2D76A45181D027F0083C9D9 /* libLucenePlusPlus.a in Frameworks */ = {isa = PBXBuildFile; fileRef = B2D76A44181D027F0083C9D9 /* libLucenePlusPlus.a */; };
		B2D76A4C181D028B0083C9D9 /* libboost_date_time.a in Frameworks */ = {isa = PBXBuildFile; fileRef = B2D76A46181D028B0083C9D9 /* libboost_date_time.a */; };
		B2D76A4D181D028B0083C9D9 /* libboost_filesystem.a in Frameworks */ = {isa = PBXBuildFile; fileRef = B2D76A47181D028B0083C9D9 /* libboost_filesystem.a */; };
		B2D76A4E181D028B0083C9D9 /* libboost_iostreams.a in Frameworks */ = {isa = PBXBuildFile; fileRef = B2D76A48181D028B0083C9D9 /* libboost_iostreams.a */; };
		B2D76A4F181D028B0083C9D9 /* libboost_regex.a in Frameworks */ = {isa = PBXBuildFile; fileRef = B2D76A49181D028B0083C9D9 /* libboost_regex.a */; };
		B2D76A50181D028B0083C9D9 /* libboost_system.a in Frameworks */ = {isa = PBXBuildFile; fileRef = B2D76A4A181D028B0083C9D9 /* libboost_system.a */; };
		B2D76A51181D028B0083C9D9 /* libboost_thread.a in Frameworks */ = {isa = PBXBuildFile; fileRef = B2D76A4B181D028B0083C9D9 /* libboost_thread.a */; };
		B2DAD70E1AD1451300DCB398 /* catalog.cpp in Sources */ = {isa = PBXBuildFile; fileRef = B28F1CAC16F629D30018AF7E /* catalog.cpp */; };
		B2DAD70F1AD1984200DCB398 /* utility.cpp in Sources */ = {isa = PBXBuildFile; fileRef = B28F1CDE16F629D30018AF7E /* utility.cpp */; };
		B2DAD7101AD198B800DCB398 /* gexecute.cpp in Sources */ = {isa = PBXBuildFile; fileRef = B28F1CC416F629D30018AF7E /* gexecute.cpp */; };
		B2DAD7111AD198C000DCB398 /* export_html.cpp in Sources */ = {isa = PBXBuildFile; fileRef = B28F1CE216F629D30018AF7E /* export_html.cpp */; };
		B2DAD7121AD198DE00DCB398 /* language.cpp in Sources */ = {isa = PBXBuildFile; fileRef = B22C5F0817DDC67400ECAFD1 /* language.cpp */; };
		B2DFCCFB19B5FD15003DFAD0 /* sidebar.cpp in Sources */ = {isa = PBXBuildFile; fileRef = B2DFCCF919B5FD15003DFAD0 /* sidebar.cpp */; };
		B2E02A361CB812C500D18F5C /* unicode_helpers.cpp in Sources */ = {isa = PBXBuildFile; fileRef = B2E02A341CB812C500D18F5C /* unicode_helpers.cpp */; };
		B2E11F121A2C66FB00E4E42C /* text_control.cpp in Sources */ = {isa = PBXBuildFile; fileRef = B2E11F101A2C66FB00E4E42C /* text_control.cpp */; };
		B2E2184C199A76B100EA2784 /* syntaxhighlighter.cpp in Sources */ = {isa = PBXBuildFile; fileRef = B2E2184A199A76B100EA2784 /* syntaxhighlighter.cpp */; };
		B2E836DE1709ECD600F31559 /* dsa_pub.pem in Resources */ = {isa = PBXBuildFile; fileRef = B2E836DD1709ECD600F31559 /* dsa_pub.pem */; };
		B2E836E91709ED2A00F31559 /* window-close.png in Resources */ = {isa = PBXBuildFile; fileRef = B2E836E01709ED2A00F31559 /* window-close.png */; };
		B2E836EA1709ED2A00F31559 /* poedit-status-automatic.png in Resources */ = {isa = PBXBuildFile; fileRef = B2E836E11709ED2A00F31559 /* poedit-status-automatic.png */; };
		B2E836EB1709ED2A00F31559 /* poedit-status-cat-mid.png in Resources */ = {isa = PBXBuildFile; fileRef = B2E836E21709ED2A00F31559 /* poedit-status-cat-mid.png */; };
		B2E836EC1709ED2A00F31559 /* poedit-status-cat-no.png in Resources */ = {isa = PBXBuildFile; fileRef = B2E836E31709ED2A00F31559 /* poedit-status-cat-no.png */; };
		B2E836ED1709ED2A00F31559 /* poedit-status-cat-ok.png in Resources */ = {isa = PBXBuildFile; fileRef = B2E836E41709ED2A00F31559 /* poedit-status-cat-ok.png */; };
		B2E836EF1709ED2A00F31559 /* poedit-status-comment.png in Resources */ = {isa = PBXBuildFile; fileRef = B2E836E61709ED2A00F31559 /* poedit-status-comment.png */; };
		B2E836F11709ED2A00F31559 /* poedit-status-nothing.png in Resources */ = {isa = PBXBuildFile; fileRef = B2E836E81709ED2A00F31559 /* poedit-status-nothing.png */; };
		B2E836FB1709ED6300F31559 /* document-new.png in Resources */ = {isa = PBXBuildFile; fileRef = B2E836F21709ED6300F31559 /* document-new.png */; };
		B2E836FD1709ED6300F31559 /* document-properties.png in Resources */ = {isa = PBXBuildFile; fileRef = B2E836F41709ED6300F31559 /* document-properties.png */; };
		B2E836FF1709ED6300F31559 /* edit-delete.png in Resources */ = {isa = PBXBuildFile; fileRef = B2E836F61709ED6300F31559 /* edit-delete.png */; };
		B2E837011709ED6300F31559 /* poedit-fuzzy.png in Resources */ = {isa = PBXBuildFile; fileRef = B2E836F81709ED6300F31559 /* poedit-fuzzy.png */; };
		B2E837021709ED6300F31559 /* poedit-update.png in Resources */ = {isa = PBXBuildFile; fileRef = B2E836F91709ED6300F31559 /* poedit-update.png */; };
		B2E837031709ED6300F31559 /* poedit-validate.png in Resources */ = {isa = PBXBuildFile; fileRef = B2E836FA1709ED6300F31559 /* poedit-validate.png */; };
		B2EC60A41812D9D40059756A /* icudt57l.dat in Resources */ = {isa = PBXBuildFile; fileRef = B2EC60A31812D9D40059756A /* icudt57l.dat */; };
		B2F25F0D199E327C00127FF9 /* spellchecking.cpp in Sources */ = {isa = PBXBuildFile; fileRef = B2F25F0C199E327C00127FF9 /* spellchecking.cpp */; };
		B2F287C0170DCC63004C1F41 /* CoreFoundation.framework in Frameworks */ = {isa = PBXBuildFile; fileRef = B248B2DF170D765100EBA58E /* CoreFoundation.framework */; };
		B2F287C4170DCC92004C1F41 /* AUTHORS in Resources */ = {isa = PBXBuildFile; fileRef = B2F287C2170DCC92004C1F41 /* AUTHORS */; };
		B2F287C5170DCC92004C1F41 /* COPYING in Resources */ = {isa = PBXBuildFile; fileRef = B2F287C3170DCC92004C1F41 /* COPYING */; };
		B2FE296B1AC85FFF005588E4 /* keytar_mac.cc in Sources */ = {isa = PBXBuildFile; fileRef = B2FE29691AC85FFF005588E4 /* keytar_mac.cc */; };
/* End PBXBuildFile section */

/* Begin PBXContainerItemProxy section */
		B248B2EB170D772800EBA58E /* PBXContainerItemProxy */ = {
			isa = PBXContainerItemProxy;
			containerPortal = B24ACD5316F6201F00399242 /* Project object */;
			proxyType = 1;
			remoteGlobalIDString = B27115F8170830A800B936D5;
			remoteInfo = ant_external_deps;
		};
		B248B2ED170D773000EBA58E /* PBXContainerItemProxy */ = {
			isa = PBXContainerItemProxy;
			containerPortal = B24ACD5316F6201F00399242 /* Project object */;
			proxyType = 1;
			remoteGlobalIDString = B248B2DD170D765100EBA58E;
			remoteInfo = GettextTools;
		};
		B2B7D473170DDAAB00ED0AFE /* PBXContainerItemProxy */ = {
			isa = PBXContainerItemProxy;
			containerPortal = B24ACD5316F6201F00399242 /* Project object */;
			proxyType = 1;
			remoteGlobalIDString = B27115F8170830A800B936D5;
			remoteInfo = ant_external_deps;
		};
		B2CE6D271AD00897007E6863 /* PBXContainerItemProxy */ = {
			isa = PBXContainerItemProxy;
			containerPortal = B24ACD5316F6201F00399242 /* Project object */;
			proxyType = 1;
			remoteGlobalIDString = B2CE6D191ACFCD95007E6863;
			remoteInfo = PoeditQuicklook;
		};
		B2DAD7141AD19AAD00DCB398 /* PBXContainerItemProxy */ = {
			isa = PBXContainerItemProxy;
			containerPortal = B24ACD5316F6201F00399242 /* Project object */;
			proxyType = 1;
			remoteGlobalIDString = B27115F8170830A800B936D5;
			remoteInfo = ant_external_deps;
		};
/* End PBXContainerItemProxy section */

/* Begin PBXCopyFilesBuildPhase section */
		B23D1F72181446EF00E6B212 /* Copy Auxiliary Binaries */ = {
			isa = PBXCopyFilesBuildPhase;
			buildActionMask = 2147483647;
			dstPath = "";
			dstSubfolderSpec = 6;
			files = (
			);
			name = "Copy Auxiliary Binaries";
			runOnlyForDeploymentPostprocessing = 0;
		};
		B2B7D470170DD91C00ED0AFE /* Copy Gettext bundle */ = {
			isa = PBXCopyFilesBuildPhase;
			buildActionMask = 2147483647;
			dstPath = "";
			dstSubfolderSpec = 13;
			files = (
				B2B7D472170DD93E00ED0AFE /* GettextTools.bundle in Copy Gettext bundle */,
			);
			name = "Copy Gettext bundle";
			runOnlyForDeploymentPostprocessing = 0;
		};
		B2CE6D2A1AD0096C007E6863 /* Copy Quicklook plugin */ = {
			isa = PBXCopyFilesBuildPhase;
			buildActionMask = 2147483647;
			dstPath = Contents/Library/QuickLook;
			dstSubfolderSpec = 1;
			files = (
				B2CE6D2B1AD00A0E007E6863 /* PoeditQuicklook.qlgenerator in Copy Quicklook plugin */,
			);
			name = "Copy Quicklook plugin";
			runOnlyForDeploymentPostprocessing = 0;
		};
		B2E836D81709EB0700F31559 /* Copy Private Frameworks */ = {
			isa = PBXCopyFilesBuildPhase;
			buildActionMask = 2147483647;
			dstPath = "";
			dstSubfolderSpec = 10;
			files = (
				B251159119DEC7E50053255C /* Sparkle.framework in Copy Private Frameworks */,
			);
			name = "Copy Private Frameworks";
			runOnlyForDeploymentPostprocessing = 0;
		};
/* End PBXCopyFilesBuildPhase section */

/* Begin PBXFileReference section */
		B2083D121A87D17D00150BBF /* libcld2.a */ = {isa = PBXFileReference; lastKnownFileType = archive.ar; path = libcld2.a; sourceTree = BUILT_PRODUCTS_DIR; };
		B209005D19CAD64400D6382E /* SuggestionTM.png */ = {isa = PBXFileReference; lastKnownFileType = image.png; path = SuggestionTM.png; sourceTree = "<group>"; };
		B209005F19CAD64A00D6382E /* SuggestionError.png */ = {isa = PBXFileReference; lastKnownFileType = image.png; path = SuggestionError.png; sourceTree = "<group>"; };
		B20960F219928C8500A2EB13 /* GettextToolsDummy.c */ = {isa = PBXFileReference; fileEncoding = 4; lastKnownFileType = sourcecode.c.c; name = GettextToolsDummy.c; path = macosx/GettextToolsDummy.c; sourceTree = SOURCE_ROOT; };
		B210AE781CF4969600B6A5A9 /* sl */ = {isa = PBXFileReference; lastKnownFileType = text.plist.strings; name = sl; path = sl.lproj/InfoPlist.strings; sourceTree = "<group>"; };
		B210AE841CF49AAF00B6A5A9 /* sl */ = {isa = PBXFileReference; lastKnownFileType = text.plist.strings; name = sl; path = sl.lproj/MoveApplication.strings; sourceTree = "<group>"; };
		B210AE851CF49AB200B6A5A9 /* uk */ = {isa = PBXFileReference; lastKnownFileType = text.plist.strings; name = uk; path = uk.lproj/MoveApplication.strings; sourceTree = "<group>"; };
		B2132FD819B3672000326B16 /* customcontrols.cpp */ = {isa = PBXFileReference; explicitFileType = sourcecode.cpp.objcpp; fileEncoding = 4; path = customcontrols.cpp; sourceTree = "<group>"; };
		B2132FD919B3672000326B16 /* customcontrols.h */ = {isa = PBXFileReference; fileEncoding = 4; lastKnownFileType = sourcecode.c.h; path = customcontrols.h; sourceTree = "<group>"; };
		B2138D0E1A23AACE008C6F85 /* pa */ = {isa = PBXFileReference; lastKnownFileType = text.plist.strings; name = pa; path = pa.lproj/InfoPlist.strings; sourceTree = "<group>"; };
		B2138D111A23AB90008C6F85 /* pa */ = {isa = PBXFileReference; lastKnownFileType = text.plist.strings; name = pa; path = pa.lproj/MoveApplication.strings; sourceTree = "<group>"; };
		B2148A2A1A76B850004516FC /* co */ = {isa = PBXFileReference; lastKnownFileType = text.plist.strings; name = co; path = co.lproj/InfoPlist.strings; sourceTree = "<group>"; };
		B2148A2B1A76B955004516FC /* uk */ = {isa = PBXFileReference; lastKnownFileType = text.plist.strings; name = uk; path = uk.lproj/InfoPlist.strings; sourceTree = "<group>"; };
		B2148A2C1A76B95C004516FC /* fi */ = {isa = PBXFileReference; lastKnownFileType = text.plist.strings; name = fi; path = fi.lproj/InfoPlist.strings; sourceTree = "<group>"; };
		B2148A2D1A76B96D004516FC /* sq */ = {isa = PBXFileReference; lastKnownFileType = text.plist.strings; name = sq; path = sq.lproj/InfoPlist.strings; sourceTree = "<group>"; };
		B2148A2E1A76B96E004516FC /* sq */ = {isa = PBXFileReference; lastKnownFileType = text.plist.strings; name = sq; path = sq.lproj/MoveApplication.strings; sourceTree = "<group>"; };
		B2166F4119AE4045000A6AA0 /* Prefs-Extractors.png */ = {isa = PBXFileReference; lastKnownFileType = image.png; path = "Prefs-Extractors.png"; sourceTree = "<group>"; };
		B2166F4219AE4045000A6AA0 /* Prefs-Extractors@2x.png */ = {isa = PBXFileReference; lastKnownFileType = image.png; path = "Prefs-Extractors@2x.png"; sourceTree = "<group>"; };
		B2166F4319AE4045000A6AA0 /* Prefs-General.png */ = {isa = PBXFileReference; lastKnownFileType = image.png; path = "Prefs-General.png"; sourceTree = "<group>"; };
		B2166F4419AE4045000A6AA0 /* Prefs-General@2x.png */ = {isa = PBXFileReference; lastKnownFileType = image.png; path = "Prefs-General@2x.png"; sourceTree = "<group>"; };
		B2166F4519AE4045000A6AA0 /* Prefs-TM.png */ = {isa = PBXFileReference; lastKnownFileType = image.png; path = "Prefs-TM.png"; sourceTree = "<group>"; };
		B2166F4619AE4045000A6AA0 /* Prefs-TM@2x.png */ = {isa = PBXFileReference; lastKnownFileType = image.png; path = "Prefs-TM@2x.png"; sourceTree = "<group>"; };
		B2166F4719AE4045000A6AA0 /* Prefs-Updates.png */ = {isa = PBXFileReference; lastKnownFileType = image.png; path = "Prefs-Updates.png"; sourceTree = "<group>"; };
		B2166F4819AE4045000A6AA0 /* Prefs-Updates@2x.png */ = {isa = PBXFileReference; lastKnownFileType = image.png; path = "Prefs-Updates@2x.png"; sourceTree = "<group>"; };
		B2178B1F1BD665EB0012F3E8 /* be */ = {isa = PBXFileReference; lastKnownFileType = text.plist.strings; name = be; path = be.lproj/InfoPlist.strings; sourceTree = "<group>"; };
		B2178B201BD665EB0012F3E8 /* be */ = {isa = PBXFileReference; lastKnownFileType = text.plist.strings; name = be; path = be.lproj/MoveApplication.strings; sourceTree = "<group>"; };
		B21FB780179D51BE003F45AC /* libexpat.dylib */ = {isa = PBXFileReference; lastKnownFileType = "compiled.mach-o.dylib"; name = libexpat.dylib; path = usr/lib/libexpat.dylib; sourceTree = SDKROOT; };
		B224557B19A3AF3C00120FFE /* ca */ = {isa = PBXFileReference; lastKnownFileType = text.plist.strings; name = ca; path = ca.lproj/MoveApplication.strings; sourceTree = "<group>"; };
		B224557C19A3B00300120FFE /* de */ = {isa = PBXFileReference; lastKnownFileType = text.plist.strings; name = de; path = de.lproj/InfoPlist.strings; sourceTree = "<group>"; };
		B224557D19A3B01500120FFE /* it */ = {isa = PBXFileReference; lastKnownFileType = text.plist.strings; name = it; path = it.lproj/InfoPlist.strings; sourceTree = "<group>"; };
		B224557E19A3B01D00120FFE /* pl */ = {isa = PBXFileReference; lastKnownFileType = text.plist.strings; name = pl; path = pl.lproj/InfoPlist.strings; sourceTree = "<group>"; };
		B224558019A3B05C00120FFE /* ru */ = {isa = PBXFileReference; lastKnownFileType = text.plist.strings; name = ru; path = ru.lproj/InfoPlist.strings; sourceTree = "<group>"; };
		B224558119A3B06000120FFE /* sk */ = {isa = PBXFileReference; lastKnownFileType = text.plist.strings; name = sk; path = sk.lproj/InfoPlist.strings; sourceTree = "<group>"; };
		B224558319A3B10400120FFE /* nl */ = {isa = PBXFileReference; lastKnownFileType = text.plist.strings; name = nl; path = nl.lproj/InfoPlist.strings; sourceTree = "<group>"; };
		B224558419A3B11400120FFE /* bs */ = {isa = PBXFileReference; lastKnownFileType = text.plist.strings; name = bs; path = bs.lproj/InfoPlist.strings; sourceTree = "<group>"; };
		B224558519A3B14B00120FFE /* zh_Hans */ = {isa = PBXFileReference; lastKnownFileType = text.plist.strings; name = zh_Hans; path = zh_Hans.lproj/InfoPlist.strings; sourceTree = "<group>"; };
		B224558619A3B16300120FFE /* gl */ = {isa = PBXFileReference; lastKnownFileType = text.plist.strings; name = gl; path = gl.lproj/InfoPlist.strings; sourceTree = "<group>"; };
		B224558819A3B18D00120FFE /* ms */ = {isa = PBXFileReference; lastKnownFileType = text.plist.strings; name = ms; path = ms.lproj/MoveApplication.strings; sourceTree = "<group>"; };
		B2284A50183BE3B300E097C7 /* PFMoveApplication.h */ = {isa = PBXFileReference; fileEncoding = 4; lastKnownFileType = sourcecode.c.h; name = PFMoveApplication.h; path = deps/letsmove/PFMoveApplication.h; sourceTree = "<group>"; };
		B2284A51183BE3B300E097C7 /* PFMoveApplication.m */ = {isa = PBXFileReference; fileEncoding = 4; lastKnownFileType = sourcecode.c.objc; name = PFMoveApplication.m; path = deps/letsmove/PFMoveApplication.m; sourceTree = "<group>"; };
		B2284A54183BE68200E097C7 /* Security.framework */ = {isa = PBXFileReference; lastKnownFileType = wrapper.framework; name = Security.framework; path = System/Library/Frameworks/Security.framework; sourceTree = SDKROOT; };
		B22A5C7B184E4B870034BEFD /* poedit-validate@2x.png */ = {isa = PBXFileReference; lastKnownFileType = image.png; path = "poedit-validate@2x.png"; sourceTree = "<group>"; };
		B22A5C7C184E4B870034BEFD /* edit-delete@2x.png */ = {isa = PBXFileReference; lastKnownFileType = image.png; path = "edit-delete@2x.png"; sourceTree = "<group>"; };
		B22A5C7D184E4B870034BEFD /* document-new@2x.png */ = {isa = PBXFileReference; lastKnownFileType = image.png; path = "document-new@2x.png"; sourceTree = "<group>"; };
		B22A5C7F184E4B870034BEFD /* document-properties@2x.png */ = {isa = PBXFileReference; lastKnownFileType = image.png; path = "document-properties@2x.png"; sourceTree = "<group>"; };
		B22A5C80184E4B870034BEFD /* poedit-update@2x.png */ = {isa = PBXFileReference; lastKnownFileType = image.png; path = "poedit-update@2x.png"; sourceTree = "<group>"; };
		B22A5C81184E4B870034BEFD /* poedit-fuzzy@2x.png */ = {isa = PBXFileReference; lastKnownFileType = image.png; path = "poedit-fuzzy@2x.png"; sourceTree = "<group>"; };
		B22A5C8918508F1F0034BEFD /* logcapture.h */ = {isa = PBXFileReference; fileEncoding = 4; lastKnownFileType = sourcecode.c.h; path = logcapture.h; sourceTree = "<group>"; };
		B22C5F0817DDC67400ECAFD1 /* language.cpp */ = {isa = PBXFileReference; fileEncoding = 4; lastKnownFileType = sourcecode.cpp.cpp; path = language.cpp; sourceTree = "<group>"; };
		B22C5F0917DDC67400ECAFD1 /* language.h */ = {isa = PBXFileReference; fileEncoding = 4; lastKnownFileType = sourcecode.c.h; path = language.h; sourceTree = "<group>"; };
		B22E690E1A936294002C06C7 /* libAFNetworking.a */ = {isa = PBXFileReference; lastKnownFileType = archive.ar; path = libAFNetworking.a; sourceTree = BUILT_PRODUCTS_DIR; };
		B22E69101A93699E002C06C7 /* SystemConfiguration.framework */ = {isa = PBXFileReference; lastKnownFileType = wrapper.framework; name = SystemConfiguration.framework; path = System/Library/Frameworks/SystemConfiguration.framework; sourceTree = SDKROOT; };
		B230E2261A73F81400FB1E57 /* hidpi.cpp */ = {isa = PBXFileReference; fileEncoding = 4; lastKnownFileType = sourcecode.cpp.cpp; path = hidpi.cpp; sourceTree = "<group>"; };
		B230E2271A73F81400FB1E57 /* hidpi.h */ = {isa = PBXFileReference; fileEncoding = 4; lastKnownFileType = sourcecode.c.h; path = hidpi.h; sourceTree = "<group>"; };
		B2380F981A9B821200B7D8C9 /* crowdin_gui.cpp */ = {isa = PBXFileReference; fileEncoding = 4; lastKnownFileType = sourcecode.cpp.cpp; path = crowdin_gui.cpp; sourceTree = "<group>"; };
		B2380F991A9B821200B7D8C9 /* crowdin_gui.h */ = {isa = PBXFileReference; fileEncoding = 4; lastKnownFileType = sourcecode.c.h; path = crowdin_gui.h; sourceTree = "<group>"; };
		B240FFC519C6E32900777AFE /* suggestions.h */ = {isa = PBXFileReference; fileEncoding = 4; lastKnownFileType = sourcecode.c.h; name = suggestions.h; path = tm/suggestions.h; sourceTree = "<group>"; };
		B240FFC619C6F1A600777AFE /* suggestions.cpp */ = {isa = PBXFileReference; fileEncoding = 4; lastKnownFileType = sourcecode.cpp.cpp; name = suggestions.cpp; path = tm/suggestions.cpp; sourceTree = "<group>"; };
		B248B2DE170D765100EBA58E /* GettextTools.bundle */ = {isa = PBXFileReference; explicitFileType = wrapper.cfbundle; includeInIndex = 0; path = GettextTools.bundle; sourceTree = BUILT_PRODUCTS_DIR; };
		B248B2DF170D765100EBA58E /* CoreFoundation.framework */ = {isa = PBXFileReference; lastKnownFileType = wrapper.framework; name = CoreFoundation.framework; path = System/Library/Frameworks/CoreFoundation.framework; sourceTree = SDKROOT; };
		B248B2E3170D765100EBA58E /* GettextTools-Info.plist */ = {isa = PBXFileReference; lastKnownFileType = text.plist; name = "GettextTools-Info.plist"; path = "macosx/GettextTools-Info.plist"; sourceTree = "<group>"; };
		B24ACD5B16F6201F00399242 /* Poedit.app */ = {isa = PBXFileReference; explicitFileType = wrapper.application; includeInIndex = 0; path = Poedit.app; sourceTree = BUILT_PRODUCTS_DIR; };
		B24ACD5E16F6201F00399242 /* Cocoa.framework */ = {isa = PBXFileReference; lastKnownFileType = wrapper.framework; name = Cocoa.framework; path = System/Library/Frameworks/Cocoa.framework; sourceTree = SDKROOT; };
		B24ACD6116F6201F00399242 /* AppKit.framework */ = {isa = PBXFileReference; lastKnownFileType = wrapper.framework; name = AppKit.framework; path = System/Library/Frameworks/AppKit.framework; sourceTree = SDKROOT; };
		B24ACD6216F6201F00399242 /* CoreData.framework */ = {isa = PBXFileReference; lastKnownFileType = wrapper.framework; name = CoreData.framework; path = System/Library/Frameworks/CoreData.framework; sourceTree = SDKROOT; };
		B24ACD6316F6201F00399242 /* Foundation.framework */ = {isa = PBXFileReference; lastKnownFileType = wrapper.framework; name = Foundation.framework; path = System/Library/Frameworks/Foundation.framework; sourceTree = SDKROOT; };
		B24ACD6616F6201F00399242 /* Poedit-Info.plist */ = {isa = PBXFileReference; lastKnownFileType = text.plist.xml; name = "Poedit-Info.plist"; path = "macosx/Poedit-Info.plist"; sourceTree = "<group>"; };
		B24ACD6816F6201F00399242 /* en */ = {isa = PBXFileReference; lastKnownFileType = text.plist.strings; name = en; path = en.lproj/InfoPlist.strings; sourceTree = "<group>"; };
		B24ACD6C16F6201F00399242 /* Poedit-Prefix.pch */ = {isa = PBXFileReference; lastKnownFileType = sourcecode.c.h; name = "Poedit-Prefix.pch"; path = "src/Poedit-Prefix.pch"; sourceTree = "<group>"; };
		B24ACD8316F6263900399242 /* Poedit.iconset */ = {isa = PBXFileReference; lastKnownFileType = folder.iconset; name = Poedit.iconset; path = osx/Poedit.iconset; sourceTree = "<group>"; };
		B24C81551B3C1260006CD3D4 /* tg */ = {isa = PBXFileReference; lastKnownFileType = text.plist.strings; name = tg; path = tg.lproj/MoveApplication.strings; sourceTree = "<group>"; };
		B24C81561B3C1262006CD3D4 /* vi */ = {isa = PBXFileReference; lastKnownFileType = text.plist.strings; name = vi; path = vi.lproj/MoveApplication.strings; sourceTree = "<group>"; };
		B24C81571B3C1267006CD3D4 /* tg */ = {isa = PBXFileReference; lastKnownFileType = text.plist.strings; name = tg; path = tg.lproj/InfoPlist.strings; sourceTree = "<group>"; };
		B24C81581B3C1269006CD3D4 /* vi */ = {isa = PBXFileReference; lastKnownFileType = text.plist.strings; name = vi; path = vi.lproj/InfoPlist.strings; sourceTree = "<group>"; };
		B24F15801AF38E1A00B0022B /* fi */ = {isa = PBXFileReference; lastKnownFileType = text.plist.strings; name = fi; path = fi.lproj/MoveApplication.strings; sourceTree = "<group>"; };
		B24F15811AF38E4500B0022B /* sr */ = {isa = PBXFileReference; lastKnownFileType = text.plist.strings; name = sr; path = sr.lproj/InfoPlist.strings; sourceTree = "<group>"; };
		B25504A61A2201DC00EE2CEE /* main_toolbar.h */ = {isa = PBXFileReference; fileEncoding = 4; lastKnownFileType = sourcecode.c.h; path = main_toolbar.h; sourceTree = "<group>"; };
		B25504A71A2201E800EE2CEE /* main_toolbar.cpp */ = {isa = PBXFileReference; fileEncoding = 4; lastKnownFileType = sourcecode.cpp.cpp; name = main_toolbar.cpp; path = wx/main_toolbar.cpp; sourceTree = "<group>"; };
		B256797417075E6000C52BC5 /* Sparkle.framework */ = {isa = PBXFileReference; lastKnownFileType = wrapper.framework; path = Sparkle.framework; sourceTree = BUILT_PRODUCTS_DIR; };
		B2567976170763B700C52BC5 /* libwx_osx_cocoa_static.a */ = {isa = PBXFileReference; lastKnownFileType = archive.ar; path = libwx_osx_cocoa_static.a; sourceTree = BUILT_PRODUCTS_DIR; };
		B2579C7D1920BFA000BEBC31 /* NSObject+REResponder.h */ = {isa = PBXFileReference; fileEncoding = 4; lastKnownFileType = sourcecode.c.h; name = "NSObject+REResponder.h"; path = "deps/rekit/REKit/NSObject+REResponder.h"; sourceTree = "<group>"; };
		B2579C7E1920BFA000BEBC31 /* NSObject+REResponder.m */ = {isa = PBXFileReference; fileEncoding = 4; lastKnownFileType = sourcecode.c.objc; name = "NSObject+REResponder.m"; path = "deps/rekit/REKit/NSObject+REResponder.m"; sourceTree = "<group>"; };
		B2579C801920C02C00BEBC31 /* REKit.h */ = {isa = PBXFileReference; fileEncoding = 4; lastKnownFileType = sourcecode.c.h; name = REKit.h; path = deps/rekit/REKit/REKit.h; sourceTree = "<group>"; };
		B2579C811920C02C00BEBC31 /* REUtil.m */ = {isa = PBXFileReference; fileEncoding = 4; lastKnownFileType = sourcecode.c.objc; name = REUtil.m; path = deps/rekit/REKit/REUtil.m; sourceTree = "<group>"; };
		B25D94921AE3D7E3003BC368 /* concurrency.cpp */ = {isa = PBXFileReference; explicitFileType = sourcecode.cpp.objcpp; fileEncoding = 4; path = concurrency.cpp; sourceTree = "<group>"; };
		B25D94931AE3D7E3003BC368 /* concurrency.h */ = {isa = PBXFileReference; fileEncoding = 4; lastKnownFileType = sourcecode.c.h; path = concurrency.h; sourceTree = "<group>"; };
		B26251EA197A83DB00278503 /* ru */ = {isa = PBXFileReference; fileEncoding = 4; lastKnownFileType = text.plist.strings; name = ru; path = ru.lproj/MoveApplication.strings; sourceTree = "<group>"; };
		B26897B3197A830200B42764 /* en */ = {isa = PBXFileReference; fileEncoding = 4; lastKnownFileType = text.plist.strings; name = en; path = en.lproj/MoveApplication.strings; sourceTree = "<group>"; };
		B26A088B19E450480031719B /* poedit-status-bookmark.png */ = {isa = PBXFileReference; lastKnownFileType = image.png; path = "poedit-status-bookmark.png"; sourceTree = "<group>"; };
		B26B74EF1822CA12006E2B76 /* language_impl_legacy.h */ = {isa = PBXFileReference; fileEncoding = 4; lastKnownFileType = sourcecode.c.h; path = language_impl_legacy.h; sourceTree = "<group>"; };
		B26D064D182506E40069C378 /* languagectrl.cpp */ = {isa = PBXFileReference; explicitFileType = sourcecode.cpp.objcpp; fileEncoding = 4; path = languagectrl.cpp; sourceTree = "<group>"; };
		B26D064E182506E40069C378 /* languagectrl.h */ = {isa = PBXFileReference; fileEncoding = 4; lastKnownFileType = sourcecode.c.h; path = languagectrl.h; sourceTree = "<group>"; };
		B26D0653182697200069C378 /* welcomescreen.cpp */ = {isa = PBXFileReference; explicitFileType = sourcecode.cpp.objcpp; fileEncoding = 4; path = welcomescreen.cpp; sourceTree = "<group>"; };
		B26D0654182697200069C378 /* welcomescreen.h */ = {isa = PBXFileReference; fileEncoding = 4; lastKnownFileType = sourcecode.c.h; path = welcomescreen.h; sourceTree = "<group>"; };
		B26D06561826A22C0069C378 /* PoeditWelcome.png */ = {isa = PBXFileReference; lastKnownFileType = image.png; path = PoeditWelcome.png; sourceTree = "<group>"; };
		B26D06571826A22C0069C378 /* PoeditWelcome@2x.png */ = {isa = PBXFileReference; lastKnownFileType = image.png; path = "PoeditWelcome@2x.png"; sourceTree = "<group>"; };
		B27D1FC319EFAE1200AB1913 /* pt_PT */ = {isa = PBXFileReference; lastKnownFileType = text.plist.strings; name = pt_PT; path = pt_PT.lproj/MoveApplication.strings; sourceTree = "<group>"; };
		B27D1FC419EFAE3A00AB1913 /* pt_PT */ = {isa = PBXFileReference; lastKnownFileType = text.plist.strings; name = pt_PT; path = pt_PT.lproj/InfoPlist.strings; sourceTree = "<group>"; };
		B27D1FC519EFFA2800AB1913 /* da */ = {isa = PBXFileReference; lastKnownFileType = text.plist.strings; name = da; path = da.lproj/InfoPlist.strings; sourceTree = "<group>"; };
		B27D1FC619EFFA3600AB1913 /* ko */ = {isa = PBXFileReference; lastKnownFileType = text.plist.strings; name = ko; path = ko.lproj/InfoPlist.strings; sourceTree = "<group>"; };
		B27D1FC819EFFA5200AB1913 /* az */ = {isa = PBXFileReference; lastKnownFileType = text.plist.strings; name = az; path = az.lproj/InfoPlist.strings; sourceTree = "<group>"; };
		B27D1FCA19EFFA6800AB1913 /* co */ = {isa = PBXFileReference; lastKnownFileType = text.plist.strings; name = co; path = co.lproj/MoveApplication.strings; sourceTree = "<group>"; };
		B27D1FCD19EFFA8B00AB1913 /* id */ = {isa = PBXFileReference; lastKnownFileType = text.plist.strings; name = id; path = id.lproj/InfoPlist.strings; sourceTree = "<group>"; };
		B27D1FCE19EFFA9600AB1913 /* sv */ = {isa = PBXFileReference; lastKnownFileType = text.plist.strings; name = sv; path = sv.lproj/InfoPlist.strings; sourceTree = "<group>"; };
		B27D1FCF19EFFA9E00AB1913 /* uz */ = {isa = PBXFileReference; lastKnownFileType = text.plist.strings; name = uz; path = uz.lproj/InfoPlist.strings; sourceTree = "<group>"; };
		B27D1FD019EFFAAD00AB1913 /* zh_Hant */ = {isa = PBXFileReference; lastKnownFileType = text.plist.strings; name = zh_Hant; path = zh_Hant.lproj/InfoPlist.strings; sourceTree = "<group>"; };
		B27D1FD119EFFAC100AB1913 /* en_GB */ = {isa = PBXFileReference; lastKnownFileType = text.plist.strings; name = en_GB; path = en_GB.lproj/MoveApplication.strings; sourceTree = "<group>"; };
		B27D1FD219EFFAC800AB1913 /* id */ = {isa = PBXFileReference; lastKnownFileType = text.plist.strings; name = id; path = id.lproj/MoveApplication.strings; sourceTree = "<group>"; };
		B27D1FD319EFFACF00AB1913 /* sv */ = {isa = PBXFileReference; lastKnownFileType = text.plist.strings; name = sv; path = sv.lproj/MoveApplication.strings; sourceTree = "<group>"; };
		B27D1FD419EFFAD600AB1913 /* uz */ = {isa = PBXFileReference; lastKnownFileType = text.plist.strings; name = uz; path = uz.lproj/MoveApplication.strings; sourceTree = "<group>"; };
		B27D1FD519EFFADE00AB1913 /* zh_Hant */ = {isa = PBXFileReference; lastKnownFileType = text.plist.strings; name = zh_Hant; path = zh_Hant.lproj/MoveApplication.strings; sourceTree = "<group>"; };
		B27EB05D1709DA4A009C1328 /* comment.xrc */ = {isa = PBXFileReference; fileEncoding = 4; lastKnownFileType = text.xml; path = comment.xrc; sourceTree = "<group>"; };
		B27EB05F1709DA4A009C1328 /* manager.xrc */ = {isa = PBXFileReference; fileEncoding = 4; lastKnownFileType = text.xml; path = manager.xrc; sourceTree = "<group>"; };
		B27EB0601709DA4A009C1328 /* menus.xrc */ = {isa = PBXFileReference; fileEncoding = 4; lastKnownFileType = text.xml; path = menus.xrc; sourceTree = "<group>"; };
		B27EB0611709DA4A009C1328 /* prefs.xrc */ = {isa = PBXFileReference; fileEncoding = 4; lastKnownFileType = text.xml; path = prefs.xrc; sourceTree = "<group>"; };
		B27EB0621709DA4A009C1328 /* progress.xrc */ = {isa = PBXFileReference; fileEncoding = 4; lastKnownFileType = text.xml; path = progress.xrc; sourceTree = "<group>"; };
		B27EB0631709DA4A009C1328 /* properties.xrc */ = {isa = PBXFileReference; fileEncoding = 4; lastKnownFileType = text.xml; path = properties.xrc; sourceTree = "<group>"; };
		B27EB0641709DA4A009C1328 /* summary.xrc */ = {isa = PBXFileReference; fileEncoding = 4; lastKnownFileType = text.xml; path = summary.xrc; sourceTree = "<group>"; };
		B27EB0671709DA4A009C1328 /* toolbar.xrc */ = {isa = PBXFileReference; fileEncoding = 4; lastKnownFileType = text.xml; path = toolbar.xrc; sourceTree = "<group>"; };
		B27EF64E1986D0DB00C502D2 /* bs */ = {isa = PBXFileReference; fileEncoding = 4; lastKnownFileType = text.plist.strings; name = bs; path = bs.lproj/MoveApplication.strings; sourceTree = "<group>"; };
		B27EF6521986D15400C502D2 /* pl */ = {isa = PBXFileReference; fileEncoding = 4; lastKnownFileType = text.plist.strings; name = pl; path = pl.lproj/MoveApplication.strings; sourceTree = "<group>"; };
		B27EF6531986D15A00C502D2 /* sk */ = {isa = PBXFileReference; fileEncoding = 4; lastKnownFileType = text.plist.strings; name = sk; path = sk.lproj/MoveApplication.strings; sourceTree = "<group>"; };
		B280E84B1A92776D009F4A98 /* http_client_osx.mm */ = {isa = PBXFileReference; fileEncoding = 4; lastKnownFileType = sourcecode.cpp.objcpp; lineEnding = 0; path = http_client_osx.mm; sourceTree = "<group>"; xcLanguageSpecificationIdentifier = xcode.lang.cpp; };
		B280E84C1A92776D009F4A98 /* http_client.h */ = {isa = PBXFileReference; fileEncoding = 4; lastKnownFileType = sourcecode.c.h; lineEnding = 0; path = http_client.h; sourceTree = "<group>"; xcLanguageSpecificationIdentifier = xcode.lang.objcpp; };
		B282DC3A1B3C12250050FB48 /* el */ = {isa = PBXFileReference; lastKnownFileType = text.plist.strings; name = el; path = el.lproj/InfoPlist.strings; sourceTree = "<group>"; };
		B282DC3B1B3C124C0050FB48 /* el */ = {isa = PBXFileReference; lastKnownFileType = text.plist.strings; name = el; path = el.lproj/MoveApplication.strings; sourceTree = "<group>"; };
		B28511ED1AF38F2400031975 /* is */ = {isa = PBXFileReference; lastKnownFileType = text.plist.strings; name = is; path = is.lproj/MoveApplication.strings; sourceTree = "<group>"; };
		B28511EE1AF38F2900031975 /* is */ = {isa = PBXFileReference; lastKnownFileType = text.plist.strings; name = is; path = is.lproj/InfoPlist.strings; sourceTree = "<group>"; };
		B28F1CA916F627170018AF7E /* GenericTranslation.iconset */ = {isa = PBXFileReference; lastKnownFileType = folder.iconset; name = GenericTranslation.iconset; path = osx/GenericTranslation.iconset; sourceTree = "<group>"; };
		B28F1CAC16F629D30018AF7E /* catalog.cpp */ = {isa = PBXFileReference; explicitFileType = sourcecode.cpp.objcpp; fileEncoding = 4; path = catalog.cpp; sourceTree = "<group>"; };
		B28F1CAD16F629D30018AF7E /* chooselang.h */ = {isa = PBXFileReference; fileEncoding = 4; lastKnownFileType = sourcecode.c.h; path = chooselang.h; sourceTree = "<group>"; };
		B28F1CAE16F629D30018AF7E /* edapp.cpp */ = {isa = PBXFileReference; explicitFileType = sourcecode.cpp.objcpp; fileEncoding = 4; path = edapp.cpp; sourceTree = "<group>"; };
		B28F1CAF16F629D30018AF7E /* edapp.h */ = {isa = PBXFileReference; fileEncoding = 4; lastKnownFileType = sourcecode.c.h; path = edapp.h; sourceTree = "<group>"; };
		B28F1CB016F629D30018AF7E /* edframe.cpp */ = {isa = PBXFileReference; explicitFileType = sourcecode.cpp.objcpp; fileEncoding = 4; path = edframe.cpp; sourceTree = "<group>"; };
		B28F1CB116F629D30018AF7E /* attentionbar.cpp */ = {isa = PBXFileReference; fileEncoding = 4; lastKnownFileType = sourcecode.cpp.cpp; path = attentionbar.cpp; sourceTree = "<group>"; };
		B28F1CB216F629D30018AF7E /* attentionbar.h */ = {isa = PBXFileReference; fileEncoding = 4; lastKnownFileType = sourcecode.c.h; path = attentionbar.h; sourceTree = "<group>"; };
		B28F1CB316F629D30018AF7E /* cat_sorting.cpp */ = {isa = PBXFileReference; fileEncoding = 4; lastKnownFileType = sourcecode.cpp.cpp; path = cat_sorting.cpp; sourceTree = "<group>"; };
		B28F1CB416F629D30018AF7E /* cat_sorting.h */ = {isa = PBXFileReference; fileEncoding = 4; lastKnownFileType = sourcecode.c.h; path = cat_sorting.h; sourceTree = "<group>"; };
		B28F1CB516F629D30018AF7E /* catalog.h */ = {isa = PBXFileReference; fileEncoding = 4; lastKnownFileType = sourcecode.c.h; path = catalog.h; sourceTree = "<group>"; };
		B28F1CB616F629D30018AF7E /* chooselang.cpp */ = {isa = PBXFileReference; fileEncoding = 4; lastKnownFileType = sourcecode.cpp.cpp; path = chooselang.cpp; sourceTree = "<group>"; };
		B28F1CB716F629D30018AF7E /* commentdlg.cpp */ = {isa = PBXFileReference; fileEncoding = 4; lastKnownFileType = sourcecode.cpp.cpp; path = commentdlg.cpp; sourceTree = "<group>"; };
		B28F1CB816F629D30018AF7E /* commentdlg.h */ = {isa = PBXFileReference; fileEncoding = 4; lastKnownFileType = sourcecode.c.h; path = commentdlg.h; sourceTree = "<group>"; };
		B28F1CB916F629D30018AF7E /* digger.cpp */ = {isa = PBXFileReference; fileEncoding = 4; lastKnownFileType = sourcecode.cpp.cpp; path = digger.cpp; sourceTree = "<group>"; };
		B28F1CBA16F629D30018AF7E /* digger.h */ = {isa = PBXFileReference; fileEncoding = 4; lastKnownFileType = sourcecode.c.h; path = digger.h; sourceTree = "<group>"; };
		B28F1CBB16F629D30018AF7E /* edframe.h */ = {isa = PBXFileReference; fileEncoding = 4; lastKnownFileType = sourcecode.c.h; path = edframe.h; sourceTree = "<group>"; };
		B28F1CBC16F629D30018AF7E /* edlistctrl.cpp */ = {isa = PBXFileReference; fileEncoding = 4; lastKnownFileType = sourcecode.cpp.cpp; path = edlistctrl.cpp; sourceTree = "<group>"; };
		B28F1CBD16F629D30018AF7E /* edlistctrl.h */ = {isa = PBXFileReference; fileEncoding = 4; lastKnownFileType = sourcecode.c.h; path = edlistctrl.h; sourceTree = "<group>"; };
		B28F1CBE16F629D30018AF7E /* errorbar.cpp */ = {isa = PBXFileReference; fileEncoding = 4; lastKnownFileType = sourcecode.cpp.cpp; path = errorbar.cpp; sourceTree = "<group>"; };
		B28F1CBF16F629D30018AF7E /* errorbar.h */ = {isa = PBXFileReference; fileEncoding = 4; lastKnownFileType = sourcecode.c.h; path = errorbar.h; sourceTree = "<group>"; };
		B28F1CC016F629D30018AF7E /* fileviewer.cpp */ = {isa = PBXFileReference; fileEncoding = 4; lastKnownFileType = sourcecode.cpp.cpp; path = fileviewer.cpp; sourceTree = "<group>"; };
		B28F1CC116F629D30018AF7E /* fileviewer.h */ = {isa = PBXFileReference; fileEncoding = 4; lastKnownFileType = sourcecode.c.h; path = fileviewer.h; sourceTree = "<group>"; };
		B28F1CC216F629D30018AF7E /* findframe.cpp */ = {isa = PBXFileReference; explicitFileType = sourcecode.cpp.objcpp; fileEncoding = 4; path = findframe.cpp; sourceTree = "<group>"; };
		B28F1CC316F629D30018AF7E /* findframe.h */ = {isa = PBXFileReference; fileEncoding = 4; lastKnownFileType = sourcecode.c.h; path = findframe.h; sourceTree = "<group>"; };
		B28F1CC416F629D30018AF7E /* gexecute.cpp */ = {isa = PBXFileReference; fileEncoding = 4; lastKnownFileType = sourcecode.cpp.cpp; path = gexecute.cpp; sourceTree = "<group>"; };
		B28F1CC516F629D30018AF7E /* gexecute.h */ = {isa = PBXFileReference; fileEncoding = 4; lastKnownFileType = sourcecode.c.h; path = gexecute.h; sourceTree = "<group>"; };
		B28F1CCA16F629D30018AF7E /* manager.cpp */ = {isa = PBXFileReference; fileEncoding = 4; lastKnownFileType = sourcecode.cpp.cpp; path = manager.cpp; sourceTree = "<group>"; };
		B28F1CCB16F629D30018AF7E /* manager.h */ = {isa = PBXFileReference; fileEncoding = 4; lastKnownFileType = sourcecode.c.h; path = manager.h; sourceTree = "<group>"; };
		B28F1CCC16F629D30018AF7E /* osx_helpers.h */ = {isa = PBXFileReference; fileEncoding = 4; lastKnownFileType = sourcecode.c.h; path = osx_helpers.h; sourceTree = "<group>"; };
		B28F1CCD16F629D30018AF7E /* osx_helpers.m */ = {isa = PBXFileReference; fileEncoding = 4; lastKnownFileType = sourcecode.c.objc; path = osx_helpers.m; sourceTree = "<group>"; };
		B28F1CCE16F629D30018AF7E /* extractor.cpp */ = {isa = PBXFileReference; fileEncoding = 4; lastKnownFileType = sourcecode.cpp.cpp; path = extractor.cpp; sourceTree = "<group>"; };
		B28F1CCF16F629D30018AF7E /* extractor.h */ = {isa = PBXFileReference; fileEncoding = 4; lastKnownFileType = sourcecode.c.h; path = extractor.h; sourceTree = "<group>"; };
		B28F1CD016F629D30018AF7E /* prefsdlg.cpp */ = {isa = PBXFileReference; fileEncoding = 4; lastKnownFileType = sourcecode.cpp.cpp; path = prefsdlg.cpp; sourceTree = "<group>"; };
		B28F1CD116F629D30018AF7E /* prefsdlg.h */ = {isa = PBXFileReference; fileEncoding = 4; lastKnownFileType = sourcecode.c.h; path = prefsdlg.h; sourceTree = "<group>"; };
		B28F1CD216F629D30018AF7E /* progressinfo.cpp */ = {isa = PBXFileReference; fileEncoding = 4; lastKnownFileType = sourcecode.cpp.cpp; path = progressinfo.cpp; sourceTree = "<group>"; };
		B28F1CD316F629D30018AF7E /* progressinfo.h */ = {isa = PBXFileReference; fileEncoding = 4; lastKnownFileType = sourcecode.c.h; path = progressinfo.h; sourceTree = "<group>"; };
		B28F1CD416F629D30018AF7E /* propertiesdlg.cpp */ = {isa = PBXFileReference; explicitFileType = sourcecode.cpp.objcpp; fileEncoding = 4; path = propertiesdlg.cpp; sourceTree = "<group>"; };
		B28F1CD516F629D30018AF7E /* propertiesdlg.h */ = {isa = PBXFileReference; fileEncoding = 4; lastKnownFileType = sourcecode.c.h; path = propertiesdlg.h; sourceTree = "<group>"; };
		B28F1CD616F629D30018AF7E /* summarydlg.cpp */ = {isa = PBXFileReference; fileEncoding = 4; lastKnownFileType = sourcecode.cpp.cpp; path = summarydlg.cpp; sourceTree = "<group>"; };
		B28F1CD716F629D30018AF7E /* summarydlg.h */ = {isa = PBXFileReference; fileEncoding = 4; lastKnownFileType = sourcecode.c.h; path = summarydlg.h; sourceTree = "<group>"; };
		B28F1CD816F629D30018AF7E /* transmem.cpp */ = {isa = PBXFileReference; fileEncoding = 4; lastKnownFileType = sourcecode.cpp.cpp; name = transmem.cpp; path = tm/transmem.cpp; sourceTree = "<group>"; };
		B28F1CD916F629D30018AF7E /* transmem.h */ = {isa = PBXFileReference; fileEncoding = 4; lastKnownFileType = sourcecode.c.h; name = transmem.h; path = tm/transmem.h; sourceTree = "<group>"; };
		B28F1CDE16F629D30018AF7E /* utility.cpp */ = {isa = PBXFileReference; explicitFileType = sourcecode.cpp.objcpp; fileEncoding = 4; path = utility.cpp; sourceTree = "<group>"; };
		B28F1CDF16F629D30018AF7E /* utility.h */ = {isa = PBXFileReference; fileEncoding = 4; lastKnownFileType = sourcecode.c.h; path = utility.h; sourceTree = "<group>"; };
		B28F1CE016F629D30018AF7E /* version.h */ = {isa = PBXFileReference; fileEncoding = 4; lastKnownFileType = sourcecode.c.h; path = version.h; sourceTree = "<group>"; };
		B28F1CE216F629D30018AF7E /* export_html.cpp */ = {isa = PBXFileReference; fileEncoding = 4; lastKnownFileType = sourcecode.cpp.cpp; path = export_html.cpp; sourceTree = "<group>"; };
		B28F1CE316F629D30018AF7E /* pl_evaluate.cpp */ = {isa = PBXFileReference; fileEncoding = 4; lastKnownFileType = sourcecode.cpp.cpp; name = pl_evaluate.cpp; path = pluralforms/pl_evaluate.cpp; sourceTree = "<group>"; };
		B28F1CE416F629D30018AF7E /* pl_evaluate.h */ = {isa = PBXFileReference; fileEncoding = 4; lastKnownFileType = sourcecode.c.h; name = pl_evaluate.h; path = pluralforms/pl_evaluate.h; sourceTree = "<group>"; };
		B29A1C311A9F8C0A00BC3006 /* poedit-sync.png */ = {isa = PBXFileReference; lastKnownFileType = image.png; path = "poedit-sync.png"; sourceTree = "<group>"; };
		B29A1C321A9F8C0A00BC3006 /* poedit-sync@2x.png */ = {isa = PBXFileReference; lastKnownFileType = image.png; path = "poedit-sync@2x.png"; sourceTree = "<group>"; };
		B29A9D391A2DE19E00195189 /* az */ = {isa = PBXFileReference; lastKnownFileType = text.plist.strings; name = az; path = az.lproj/MoveApplication.strings; sourceTree = "<group>"; };
		B29A9D3A1A2DE28100195189 /* fa */ = {isa = PBXFileReference; lastKnownFileType = text.plist.strings; name = fa; path = fa.lproj/InfoPlist.strings; sourceTree = "<group>"; };
		B29A9D3B1A2DE28100195189 /* fa */ = {isa = PBXFileReference; lastKnownFileType = text.plist.strings; name = fa; path = fa.lproj/MoveApplication.strings; sourceTree = "<group>"; };
		B29AE89B17105306008D1F8A /* errors.h */ = {isa = PBXFileReference; fileEncoding = 4; lastKnownFileType = sourcecode.c.h; path = errors.h; sourceTree = "<group>"; };
		B29B281E19D2E87600D27DC8 /* sidebar.png */ = {isa = PBXFileReference; lastKnownFileType = image.png; path = sidebar.png; sourceTree = "<group>"; };
		B29B281F19D2E87600D27DC8 /* sidebar@2x.png */ = {isa = PBXFileReference; lastKnownFileType = image.png; path = "sidebar@2x.png"; sourceTree = "<group>"; };
		B29FC688182157A700BFC15D /* language_impl_plurals.h */ = {isa = PBXFileReference; fileEncoding = 4; lastKnownFileType = sourcecode.c.h; path = language_impl_plurals.h; sourceTree = "<group>"; };
		B29FC6891821616C00BFC15D /* str_helpers.h */ = {isa = PBXFileReference; fileEncoding = 4; lastKnownFileType = sourcecode.c.h; path = str_helpers.h; sourceTree = "<group>"; };
		B2A5FDAF1BB065C4007C1503 /* hy */ = {isa = PBXFileReference; lastKnownFileType = text.plist.strings; name = hy; path = hy.lproj/InfoPlist.strings; sourceTree = "<group>"; };
		B2A5FDB01BB065C5007C1503 /* hy */ = {isa = PBXFileReference; lastKnownFileType = text.plist.strings; name = hy; path = hy.lproj/MoveApplication.strings; sourceTree = "<group>"; };
		B2A5FDB11BB065CC007C1503 /* kab */ = {isa = PBXFileReference; lastKnownFileType = text.plist.strings; name = kab; path = kab.lproj/InfoPlist.strings; sourceTree = "<group>"; };
		B2A5FDB21BB065CC007C1503 /* kab */ = {isa = PBXFileReference; lastKnownFileType = text.plist.strings; name = kab; path = kab.lproj/MoveApplication.strings; sourceTree = "<group>"; };
		B2A84663197EAEA4008A4ACA /* hu */ = {isa = PBXFileReference; fileEncoding = 4; lastKnownFileType = text.plist.strings; name = hu; path = hu.lproj/MoveApplication.strings; sourceTree = "<group>"; };
		B2A84664197EAEAD008A4ACA /* sr */ = {isa = PBXFileReference; fileEncoding = 4; lastKnownFileType = text.plist.strings; name = sr; path = sr.lproj/MoveApplication.strings; sourceTree = "<group>"; };
		B2A84665197EAEB2008A4ACA /* tr */ = {isa = PBXFileReference; fileEncoding = 4; lastKnownFileType = text.plist.strings; name = tr; path = tr.lproj/MoveApplication.strings; sourceTree = "<group>"; };
		B2A84666197EAF55008A4ACA /* cs */ = {isa = PBXFileReference; lastKnownFileType = text.plist.strings; name = cs; path = cs.lproj/InfoPlist.strings; sourceTree = "<group>"; };
		B2A84667197EAF6E008A4ACA /* fr */ = {isa = PBXFileReference; lastKnownFileType = text.plist.strings; name = fr; path = fr.lproj/InfoPlist.strings; sourceTree = "<group>"; };
		B2A84668197EAFB0008A4ACA /* tr */ = {isa = PBXFileReference; lastKnownFileType = text.plist.strings; name = tr; path = tr.lproj/InfoPlist.strings; sourceTree = "<group>"; };
		B2A8466B197EAFC3008A4ACA /* hu */ = {isa = PBXFileReference; lastKnownFileType = text.plist.strings; name = hu; path = hu.lproj/InfoPlist.strings; sourceTree = "<group>"; };
		B2A8466C197EAFDB008A4ACA /* es */ = {isa = PBXFileReference; lastKnownFileType = text.plist.strings; name = es; path = es.lproj/InfoPlist.strings; sourceTree = "<group>"; };
		B2A8466D197EB019008A4ACA /* pt_BR */ = {isa = PBXFileReference; lastKnownFileType = text.plist.strings; name = pt_BR; path = pt_BR.lproj/InfoPlist.strings; sourceTree = "<group>"; };
		B2A8466E197EB024008A4ACA /* ca */ = {isa = PBXFileReference; lastKnownFileType = text.plist.strings; name = ca; path = ca.lproj/InfoPlist.strings; sourceTree = "<group>"; };
		B2A8466F197EB030008A4ACA /* eu */ = {isa = PBXFileReference; lastKnownFileType = text.plist.strings; name = eu; path = eu.lproj/InfoPlist.strings; sourceTree = "<group>"; };
		B2AEFE121A321094003BEFAF /* ja */ = {isa = PBXFileReference; lastKnownFileType = text.plist.strings; name = ja; path = ja.lproj/InfoPlist.strings; sourceTree = "<group>"; };
		B2AEFE131A3210CB003BEFAF /* ro */ = {isa = PBXFileReference; lastKnownFileType = text.plist.strings; name = ro; path = ro.lproj/InfoPlist.strings; sourceTree = "<group>"; };
		B2AEFE141A3210CB003BEFAF /* ro */ = {isa = PBXFileReference; lastKnownFileType = text.plist.strings; name = ro; path = ro.lproj/MoveApplication.strings; sourceTree = "<group>"; };
		B2B133431CF7522B009BBA1A /* json.h */ = {isa = PBXFileReference; fileEncoding = 4; lastKnownFileType = sourcecode.c.h; path = json.h; sourceTree = "<group>"; };
		B2B7E8191AD94194007FC4EB /* libwx_osx_base_static.a */ = {isa = PBXFileReference; lastKnownFileType = archive.ar; path = libwx_osx_base_static.a; sourceTree = BUILT_PRODUCTS_DIR; };
		B2BF84B9170846290030AA22 /* OpenGL.framework */ = {isa = PBXFileReference; lastKnownFileType = wrapper.framework; name = OpenGL.framework; path = System/Library/Frameworks/OpenGL.framework; sourceTree = SDKROOT; };
		B2BF84BB170846940030AA22 /* Carbon.framework */ = {isa = PBXFileReference; lastKnownFileType = wrapper.framework; name = Carbon.framework; path = System/Library/Frameworks/Carbon.framework; sourceTree = SDKROOT; };
		B2BF84BD170847220030AA22 /* libz.dylib */ = {isa = PBXFileReference; lastKnownFileType = "compiled.mach-o.dylib"; name = libz.dylib; path = usr/lib/libz.dylib; sourceTree = SDKROOT; };
		B2BF84C0170847E60030AA22 /* IOKit.framework */ = {isa = PBXFileReference; lastKnownFileType = wrapper.framework; name = IOKit.framework; path = System/Library/Frameworks/IOKit.framework; sourceTree = SDKROOT; };
		B2BF84C21708498B0030AA22 /* HIToolbox.framework */ = {isa = PBXFileReference; lastKnownFileType = wrapper.framework; name = HIToolbox.framework; path = System/Library/Frameworks/Carbon.framework/Frameworks/HIToolbox.framework; sourceTree = SDKROOT; };
		B2C67BBF19B0DE7200691FA4 /* eu */ = {isa = PBXFileReference; lastKnownFileType = text.plist.strings; name = eu; path = eu.lproj/MoveApplication.strings; sourceTree = "<group>"; };
		B2C67BC019B0DE7C00691FA4 /* gl */ = {isa = PBXFileReference; lastKnownFileType = text.plist.strings; name = gl; path = gl.lproj/MoveApplication.strings; sourceTree = "<group>"; };
		B2C62E181AA8A29000901D63 /* http_client.cpp */ = {isa = PBXFileReference; fileEncoding = 4; lastKnownFileType = sourcecode.cpp.cpp; path = http_client.cpp; sourceTree = "<group>"; };
		B2CDAA1B1A61866300261248 /* bg */ = {isa = PBXFileReference; lastKnownFileType = text.plist.strings; name = bg; path = bg.lproj/InfoPlist.strings; sourceTree = "<group>"; };
		B2CDAA1C1A61866300261248 /* bg */ = {isa = PBXFileReference; lastKnownFileType = text.plist.strings; name = bg; path = bg.lproj/MoveApplication.strings; sourceTree = "<group>"; };
		B2CDAA1D1A61867600261248 /* nb */ = {isa = PBXFileReference; lastKnownFileType = text.plist.strings; name = nb; path = nb.lproj/InfoPlist.strings; sourceTree = "<group>"; };
		B2CDAA1E1A61867600261248 /* nb */ = {isa = PBXFileReference; lastKnownFileType = text.plist.strings; name = nb; path = nb.lproj/MoveApplication.strings; sourceTree = "<group>"; };
		B2CE2FE91A94EBDE0020A620 /* CrowdinLogo.png */ = {isa = PBXFileReference; lastKnownFileType = image.png; path = CrowdinLogo.png; sourceTree = "<group>"; };
		B2CE2FEA1A94EBDE0020A620 /* CrowdinLogo@2x.png */ = {isa = PBXFileReference; lastKnownFileType = image.png; path = "CrowdinLogo@2x.png"; sourceTree = "<group>"; };
		B2CE2FED1A94EBF50020A620 /* crowdin_client.cpp */ = {isa = PBXFileReference; fileEncoding = 4; lastKnownFileType = sourcecode.cpp.cpp; path = crowdin_client.cpp; sourceTree = "<group>"; };
		B2CE2FEE1A94EBF50020A620 /* crowdin_client.h */ = {isa = PBXFileReference; fileEncoding = 4; lastKnownFileType = sourcecode.c.h; path = crowdin_client.h; sourceTree = "<group>"; };
		B2CE2FF01A94F19D0020A620 /* Prefs-Accounts.png */ = {isa = PBXFileReference; lastKnownFileType = image.png; path = "Prefs-Accounts.png"; sourceTree = "<group>"; };
		B2CE2FF11A94F19D0020A620 /* Prefs-Accounts@2x.png */ = {isa = PBXFileReference; lastKnownFileType = image.png; path = "Prefs-Accounts@2x.png"; sourceTree = "<group>"; };
		B2CE6D1A1ACFCD95007E6863 /* PoeditQuicklook.qlgenerator */ = {isa = PBXFileReference; explicitFileType = wrapper.cfbundle; includeInIndex = 0; path = PoeditQuicklook.qlgenerator; sourceTree = BUILT_PRODUCTS_DIR; };
		B2CE6D1D1ACFCD95007E6863 /* Info.plist */ = {isa = PBXFileReference; lastKnownFileType = text.plist.xml; path = Info.plist; sourceTree = "<group>"; };
		B2CE6D201ACFCD95007E6863 /* GeneratePreviewForURL.cpp */ = {isa = PBXFileReference; lastKnownFileType = sourcecode.cpp.cpp; path = GeneratePreviewForURL.cpp; sourceTree = "<group>"; };
		B2CE6D221ACFCD95007E6863 /* main.c */ = {isa = PBXFileReference; lastKnownFileType = sourcecode.c.c; path = main.c; sourceTree = "<group>"; };
		B2D04DFB197A831D00D24B42 /* cs */ = {isa = PBXFileReference; fileEncoding = 4; lastKnownFileType = text.plist.strings; name = cs; path = cs.lproj/MoveApplication.strings; sourceTree = "<group>"; };
		B2D76A44181D027F0083C9D9 /* libLucenePlusPlus.a */ = {isa = PBXFileReference; lastKnownFileType = archive.ar; path = libLucenePlusPlus.a; sourceTree = BUILT_PRODUCTS_DIR; };
		B2D76A46181D028B0083C9D9 /* libboost_date_time.a */ = {isa = PBXFileReference; lastKnownFileType = archive.ar; path = libboost_date_time.a; sourceTree = BUILT_PRODUCTS_DIR; };
		B2D76A47181D028B0083C9D9 /* libboost_filesystem.a */ = {isa = PBXFileReference; lastKnownFileType = archive.ar; path = libboost_filesystem.a; sourceTree = BUILT_PRODUCTS_DIR; };
		B2D76A48181D028B0083C9D9 /* libboost_iostreams.a */ = {isa = PBXFileReference; lastKnownFileType = archive.ar; path = libboost_iostreams.a; sourceTree = BUILT_PRODUCTS_DIR; };
		B2D76A49181D028B0083C9D9 /* libboost_regex.a */ = {isa = PBXFileReference; lastKnownFileType = archive.ar; path = libboost_regex.a; sourceTree = BUILT_PRODUCTS_DIR; };
		B2D76A4A181D028B0083C9D9 /* libboost_system.a */ = {isa = PBXFileReference; lastKnownFileType = archive.ar; path = libboost_system.a; sourceTree = BUILT_PRODUCTS_DIR; };
		B2D76A4B181D028B0083C9D9 /* libboost_thread.a */ = {isa = PBXFileReference; lastKnownFileType = archive.ar; path = libboost_thread.a; sourceTree = BUILT_PRODUCTS_DIR; };
		B2DFCCFA19B5FD15003DFAD0 /* sidebar.h */ = {isa = PBXFileReference; fileEncoding = 4; lastKnownFileType = sourcecode.c.h; path = sidebar.h; sourceTree = "<group>"; };
		B2DFCCF919B5FD15003DFAD0 /* sidebar.cpp */ = {isa = PBXFileReference; fileEncoding = 4; lastKnownFileType = sourcecode.cpp.cpp; path = sidebar.cpp; sourceTree = "<group>"; };
		B2E02A341CB812C500D18F5C /* unicode_helpers.cpp */ = {isa = PBXFileReference; fileEncoding = 4; lastKnownFileType = sourcecode.cpp.cpp; path = unicode_helpers.cpp; sourceTree = "<group>"; };
		B2E02A351CB812C500D18F5C /* unicode_helpers.h */ = {isa = PBXFileReference; fileEncoding = 4; lastKnownFileType = sourcecode.c.h; path = unicode_helpers.h; sourceTree = "<group>"; };
		B2E11F101A2C66FB00E4E42C /* text_control.cpp */ = {isa = PBXFileReference; explicitFileType = sourcecode.cpp.objcpp; fileEncoding = 4; path = text_control.cpp; sourceTree = "<group>"; };
		B2E11F111A2C66FB00E4E42C /* text_control.h */ = {isa = PBXFileReference; fileEncoding = 4; lastKnownFileType = sourcecode.c.h; path = text_control.h; sourceTree = "<group>"; };
		B2E2184A199A76B100EA2784 /* syntaxhighlighter.cpp */ = {isa = PBXFileReference; fileEncoding = 4; lastKnownFileType = sourcecode.cpp.cpp; path = syntaxhighlighter.cpp; sourceTree = "<group>"; };
		B2E2184B199A76B100EA2784 /* syntaxhighlighter.h */ = {isa = PBXFileReference; fileEncoding = 4; lastKnownFileType = sourcecode.c.h; path = syntaxhighlighter.h; sourceTree = "<group>"; };
		B2E836DD1709ECD600F31559 /* dsa_pub.pem */ = {isa = PBXFileReference; fileEncoding = 4; lastKnownFileType = text; name = dsa_pub.pem; path = macosx/dsa_pub.pem; sourceTree = SOURCE_ROOT; };
		B2E836E01709ED2A00F31559 /* window-close.png */ = {isa = PBXFileReference; lastKnownFileType = image.png; path = "window-close.png"; sourceTree = "<group>"; };
		B2E836E11709ED2A00F31559 /* poedit-status-automatic.png */ = {isa = PBXFileReference; lastKnownFileType = image.png; path = "poedit-status-automatic.png"; sourceTree = "<group>"; };
		B2E836E21709ED2A00F31559 /* poedit-status-cat-mid.png */ = {isa = PBXFileReference; lastKnownFileType = image.png; path = "poedit-status-cat-mid.png"; sourceTree = "<group>"; };
		B2E836E31709ED2A00F31559 /* poedit-status-cat-no.png */ = {isa = PBXFileReference; lastKnownFileType = image.png; path = "poedit-status-cat-no.png"; sourceTree = "<group>"; };
		B2E836E41709ED2A00F31559 /* poedit-status-cat-ok.png */ = {isa = PBXFileReference; lastKnownFileType = image.png; path = "poedit-status-cat-ok.png"; sourceTree = "<group>"; };
		B2E836E61709ED2A00F31559 /* poedit-status-comment.png */ = {isa = PBXFileReference; lastKnownFileType = image.png; path = "poedit-status-comment.png"; sourceTree = "<group>"; };
		B2E836E81709ED2A00F31559 /* poedit-status-nothing.png */ = {isa = PBXFileReference; lastKnownFileType = image.png; path = "poedit-status-nothing.png"; sourceTree = "<group>"; };
		B2E836F21709ED6300F31559 /* document-new.png */ = {isa = PBXFileReference; lastKnownFileType = image.png; path = "document-new.png"; sourceTree = "<group>"; };
		B2E836F41709ED6300F31559 /* document-properties.png */ = {isa = PBXFileReference; lastKnownFileType = image.png; path = "document-properties.png"; sourceTree = "<group>"; };
		B2E836F61709ED6300F31559 /* edit-delete.png */ = {isa = PBXFileReference; lastKnownFileType = image.png; path = "edit-delete.png"; sourceTree = "<group>"; };
		B2E836F81709ED6300F31559 /* poedit-fuzzy.png */ = {isa = PBXFileReference; lastKnownFileType = image.png; path = "poedit-fuzzy.png"; sourceTree = "<group>"; };
		B2E836F91709ED6300F31559 /* poedit-update.png */ = {isa = PBXFileReference; lastKnownFileType = image.png; path = "poedit-update.png"; sourceTree = "<group>"; };
		B2E836FA1709ED6300F31559 /* poedit-validate.png */ = {isa = PBXFileReference; lastKnownFileType = image.png; path = "poedit-validate.png"; sourceTree = "<group>"; };
		B2E83708170C97ED00F31559 /* copy-translations.sh */ = {isa = PBXFileReference; fileEncoding = 4; lastKnownFileType = text.script.sh; name = "copy-translations.sh"; path = "macosx/copy-translations.sh"; sourceTree = "<group>"; };
		B2EC60A31812D9D40059756A /* icudt57l.dat */ = {isa = PBXFileReference; lastKnownFileType = file; name = icudt57l.dat; path = deps/icu4c/source/data/in/icudt57l.dat; sourceTree = "<group>"; };
		B2F25F0B199E23B300127FF9 /* spellchecking.h */ = {isa = PBXFileReference; fileEncoding = 4; lastKnownFileType = sourcecode.c.h; path = spellchecking.h; sourceTree = "<group>"; };
		B2F25F0C199E327C00127FF9 /* spellchecking.cpp */ = {isa = PBXFileReference; explicitFileType = sourcecode.cpp.objcpp; fileEncoding = 4; path = spellchecking.cpp; sourceTree = "<group>"; };
		B2F287C2170DCC92004C1F41 /* AUTHORS */ = {isa = PBXFileReference; fileEncoding = 4; lastKnownFileType = text; name = AUTHORS; path = deps/gettext/AUTHORS; sourceTree = SOURCE_ROOT; };
		B2F287C3170DCC92004C1F41 /* COPYING */ = {isa = PBXFileReference; fileEncoding = 4; lastKnownFileType = text; name = COPYING; path = deps/gettext/COPYING; sourceTree = SOURCE_ROOT; };
		B2F672D6197A83F900DBFDB0 /* da */ = {isa = PBXFileReference; fileEncoding = 4; lastKnownFileType = text.plist.strings; name = da; path = da.lproj/MoveApplication.strings; sourceTree = "<group>"; };
		B2F672D7197A83FE00DBFDB0 /* de */ = {isa = PBXFileReference; fileEncoding = 4; lastKnownFileType = text.plist.strings; name = de; path = de.lproj/MoveApplication.strings; sourceTree = "<group>"; };
		B2F672D8197A840400DBFDB0 /* es */ = {isa = PBXFileReference; fileEncoding = 4; lastKnownFileType = text.plist.strings; name = es; path = es.lproj/MoveApplication.strings; sourceTree = "<group>"; };
		B2F672D9197A840800DBFDB0 /* fr */ = {isa = PBXFileReference; fileEncoding = 4; lastKnownFileType = text.plist.strings; name = fr; path = fr.lproj/MoveApplication.strings; sourceTree = "<group>"; };
		B2F672DA197A840D00DBFDB0 /* it */ = {isa = PBXFileReference; fileEncoding = 4; lastKnownFileType = text.plist.strings; name = it; path = it.lproj/MoveApplication.strings; sourceTree = "<group>"; };
		B2F672DB197A841200DBFDB0 /* ja */ = {isa = PBXFileReference; fileEncoding = 4; lastKnownFileType = text.plist.strings; name = ja; path = ja.lproj/MoveApplication.strings; sourceTree = "<group>"; };
		B2F672DC197A841600DBFDB0 /* ko */ = {isa = PBXFileReference; fileEncoding = 4; lastKnownFileType = text.plist.strings; name = ko; path = ko.lproj/MoveApplication.strings; sourceTree = "<group>"; };
		B2F672DD197A841C00DBFDB0 /* nb */ = {isa = PBXFileReference; fileEncoding = 4; lastKnownFileType = text.plist.strings; name = nb; path = nb.lproj/MoveApplication.strings; sourceTree = "<group>"; };
		B2F672DE197A842100DBFDB0 /* nl */ = {isa = PBXFileReference; fileEncoding = 4; lastKnownFileType = text.plist.strings; name = nl; path = nl.lproj/MoveApplication.strings; sourceTree = "<group>"; };
		B2F672DF197A842600DBFDB0 /* pt_BR */ = {isa = PBXFileReference; fileEncoding = 4; lastKnownFileType = text.plist.strings; name = pt_BR; path = pt_BR.lproj/MoveApplication.strings; sourceTree = "<group>"; };
		B2F672E1197A843F00DBFDB0 /* zh_Hans */ = {isa = PBXFileReference; fileEncoding = 4; lastKnownFileType = text.plist.strings; name = zh_Hans; path = zh_Hans.lproj/MoveApplication.strings; sourceTree = "<group>"; };
		B2FE29691AC85FFF005588E4 /* keytar_mac.cc */ = {isa = PBXFileReference; fileEncoding = 4; lastKnownFileType = sourcecode.cpp.cpp; name = keytar_mac.cc; path = keychain/keytar_mac.cc; sourceTree = "<group>"; };
		B2FE296A1AC85FFF005588E4 /* keytar.h */ = {isa = PBXFileReference; fileEncoding = 4; lastKnownFileType = sourcecode.c.h; name = keytar.h; path = keychain/keytar.h; sourceTree = "<group>"; };
/* End PBXFileReference section */

/* Begin PBXFrameworksBuildPhase section */
		B248B2DB170D765100EBA58E /* Frameworks */ = {
			isa = PBXFrameworksBuildPhase;
			buildActionMask = 2147483647;
			files = (
				B2F287C0170DCC63004C1F41 /* CoreFoundation.framework in Frameworks */,
			);
			runOnlyForDeploymentPostprocessing = 0;
		};
		B24ACD5816F6201F00399242 /* Frameworks */ = {
			isa = PBXFrameworksBuildPhase;
			buildActionMask = 2147483647;
			files = (
				B228A1531AD94FF6006B0BBC /* libwx_osx_base_static.a in Frameworks */,
				B2567977170763B700C52BC5 /* libwx_osx_cocoa_static.a in Frameworks */,
				B22E69111A93699E002C06C7 /* SystemConfiguration.framework in Frameworks */,
				B24ACD5F16F6201F00399242 /* Cocoa.framework in Frameworks */,
				B2BF84C4170849D00030AA22 /* Carbon.framework in Frameworks */,
				B2BF84BA170846290030AA22 /* OpenGL.framework in Frameworks */,
				B2BF84C1170847E60030AA22 /* IOKit.framework in Frameworks */,
				B2284A55183BE68200E097C7 /* Security.framework in Frameworks */,
				B256797517075E6000C52BC5 /* Sparkle.framework in Frameworks */,
				B2BF84BE170847220030AA22 /* libz.dylib in Frameworks */,
				B21FB781179D51BE003F45AC /* libexpat.dylib in Frameworks */,
				B2D76A45181D027F0083C9D9 /* libLucenePlusPlus.a in Frameworks */,
				B2D76A4C181D028B0083C9D9 /* libboost_date_time.a in Frameworks */,
				B2D76A4D181D028B0083C9D9 /* libboost_filesystem.a in Frameworks */,
				B2D76A4E181D028B0083C9D9 /* libboost_iostreams.a in Frameworks */,
				B2D76A4F181D028B0083C9D9 /* libboost_regex.a in Frameworks */,
				B2D76A50181D028B0083C9D9 /* libboost_system.a in Frameworks */,
				B2D76A51181D028B0083C9D9 /* libboost_thread.a in Frameworks */,
				B2083D131A87D17D00150BBF /* libcld2.a in Frameworks */,
				B22E690F1A936294002C06C7 /* libAFNetworking.a in Frameworks */,
			);
			runOnlyForDeploymentPostprocessing = 0;
		};
		B2CE6D161ACFCD95007E6863 /* Frameworks */ = {
			isa = PBXFrameworksBuildPhase;
			buildActionMask = 2147483647;
			files = (
				B2B7E81A1AD94194007FC4EB /* libwx_osx_base_static.a in Frameworks */,
				B216A14E1AD9426500F2898C /* libcld2.a in Frameworks */,
			);
			runOnlyForDeploymentPostprocessing = 0;
		};
/* End PBXFrameworksBuildPhase section */

/* Begin PBXGroup section */
		B2138D101A23AB32008C6F85 /* Translations */ = {
			isa = PBXGroup;
			children = (
				B26897B2197A830200B42764 /* MoveApplication.strings */,
			);
			name = Translations;
			path = locales/osx;
			sourceTree = "<group>";
		};
		B2166F4019AE4024000A6AA0 /* Preferences */ = {
			isa = PBXGroup;
			children = (
				B2CE2FF01A94F19D0020A620 /* Prefs-Accounts.png */,
				B2CE2FF11A94F19D0020A620 /* Prefs-Accounts@2x.png */,
				B2166F4119AE4045000A6AA0 /* Prefs-Extractors.png */,
				B2166F4219AE4045000A6AA0 /* Prefs-Extractors@2x.png */,
				B2166F4319AE4045000A6AA0 /* Prefs-General.png */,
				B2166F4419AE4045000A6AA0 /* Prefs-General@2x.png */,
				B2166F4519AE4045000A6AA0 /* Prefs-TM.png */,
				B2166F4619AE4045000A6AA0 /* Prefs-TM@2x.png */,
				B2166F4719AE4045000A6AA0 /* Prefs-Updates.png */,
				B2166F4819AE4045000A6AA0 /* Prefs-Updates@2x.png */,
			);
			name = Preferences;
			path = osx;
			sourceTree = "<group>";
		};
		B22083AA197A82CD009355BB /* LetsMove */ = {
			isa = PBXGroup;
			children = (
				B2284A50183BE3B300E097C7 /* PFMoveApplication.h */,
				B2284A51183BE3B300E097C7 /* PFMoveApplication.m */,
				B2138D101A23AB32008C6F85 /* Translations */,
			);
			name = LetsMove;
			sourceTree = "<group>";
		};
		B2284A4D183BE39900E097C7 /* Third Party */ = {
			isa = PBXGroup;
			children = (
				B22083AA197A82CD009355BB /* LetsMove */,
				B2579C801920C02C00BEBC31 /* REKit.h */,
				B2579C811920C02C00BEBC31 /* REUtil.m */,
				B2579C7D1920BFA000BEBC31 /* NSObject+REResponder.h */,
				B2579C7E1920BFA000BEBC31 /* NSObject+REResponder.m */,
			);
			name = "Third Party";
			sourceTree = "<group>";
		};
		B23D1F5B1814279D00E6B212 /* TM */ = {
			isa = PBXGroup;
			children = (
				B240FFC519C6E32900777AFE /* suggestions.h */,
				B240FFC619C6F1A600777AFE /* suggestions.cpp */,
				B28F1CD916F629D30018AF7E /* transmem.h */,
				B28F1CD816F629D30018AF7E /* transmem.cpp */,
			);
			name = TM;
			path = src;
			sourceTree = "<group>";
		};
		B23D1F5C1814283200E6B212 /* GUI */ = {
			isa = PBXGroup;
			children = (
				B25504A51A2201CC00EE2CEE /* Native */,
				B28F1CB116F629D30018AF7E /* attentionbar.cpp */,
				B28F1CB216F629D30018AF7E /* attentionbar.h */,
				B28F1CB316F629D30018AF7E /* cat_sorting.cpp */,
				B28F1CB416F629D30018AF7E /* cat_sorting.h */,
				B28F1CB616F629D30018AF7E /* chooselang.cpp */,
				B28F1CAD16F629D30018AF7E /* chooselang.h */,
				B28F1CB716F629D30018AF7E /* commentdlg.cpp */,
				B28F1CB816F629D30018AF7E /* commentdlg.h */,
				B2CE2FED1A94EBF50020A620 /* crowdin_client.cpp */,
				B2CE2FEE1A94EBF50020A620 /* crowdin_client.h */,
				B2380F981A9B821200B7D8C9 /* crowdin_gui.cpp */,
				B2380F991A9B821200B7D8C9 /* crowdin_gui.h */,
				B2132FD819B3672000326B16 /* customcontrols.cpp */,
				B2132FD919B3672000326B16 /* customcontrols.h */,
				B28F1CB916F629D30018AF7E /* digger.cpp */,
				B28F1CBA16F629D30018AF7E /* digger.h */,
				B28F1CAE16F629D30018AF7E /* edapp.cpp */,
				B28F1CAF16F629D30018AF7E /* edapp.h */,
				B28F1CB016F629D30018AF7E /* edframe.cpp */,
				B28F1CBB16F629D30018AF7E /* edframe.h */,
				B28F1CBC16F629D30018AF7E /* edlistctrl.cpp */,
				B28F1CBD16F629D30018AF7E /* edlistctrl.h */,
				B28F1CBE16F629D30018AF7E /* errorbar.cpp */,
				B28F1CBF16F629D30018AF7E /* errorbar.h */,
				B29AE89B17105306008D1F8A /* errors.h */,
				B28F1CE216F629D30018AF7E /* export_html.cpp */,
				B28F1CC016F629D30018AF7E /* fileviewer.cpp */,
				B28F1CC116F629D30018AF7E /* fileviewer.h */,
				B28F1CC216F629D30018AF7E /* findframe.cpp */,
				B28F1CC316F629D30018AF7E /* findframe.h */,
				B28F1CC416F629D30018AF7E /* gexecute.cpp */,
				B28F1CC516F629D30018AF7E /* gexecute.h */,
				B230E2261A73F81400FB1E57 /* hidpi.cpp */,
				B230E2271A73F81400FB1E57 /* hidpi.h */,
				B28F1CCA16F629D30018AF7E /* manager.cpp */,
				B28F1CCB16F629D30018AF7E /* manager.h */,
				B28F1CCC16F629D30018AF7E /* osx_helpers.h */,
				B28F1CCD16F629D30018AF7E /* osx_helpers.m */,
				B28F1CCE16F629D30018AF7E /* extractor.cpp */,
				B28F1CCF16F629D30018AF7E /* extractor.h */,
				B28F1CD016F629D30018AF7E /* prefsdlg.cpp */,
				B28F1CD116F629D30018AF7E /* prefsdlg.h */,
				B28F1CD216F629D30018AF7E /* progressinfo.cpp */,
				B28F1CD316F629D30018AF7E /* progressinfo.h */,
				B28F1CD416F629D30018AF7E /* propertiesdlg.cpp */,
				B28F1CD516F629D30018AF7E /* propertiesdlg.h */,
				B2DFCCF919B5FD15003DFAD0 /* sidebar.cpp */,
				B2DFCCFA19B5FD15003DFAD0 /* sidebar.h */,
				B2F25F0C199E327C00127FF9 /* spellchecking.cpp */,
				B2F25F0B199E23B300127FF9 /* spellchecking.h */,
				B28F1CD616F629D30018AF7E /* summarydlg.cpp */,
				B28F1CD716F629D30018AF7E /* summarydlg.h */,
				B2E2184A199A76B100EA2784 /* syntaxhighlighter.cpp */,
				B2E2184B199A76B100EA2784 /* syntaxhighlighter.h */,
				B2E11F101A2C66FB00E4E42C /* text_control.cpp */,
				B2E11F111A2C66FB00E4E42C /* text_control.h */,
				B28F1CDE16F629D30018AF7E /* utility.cpp */,
				B28F1CDF16F629D30018AF7E /* utility.h */,
				B26D064D182506E40069C378 /* languagectrl.cpp */,
				B26D064E182506E40069C378 /* languagectrl.h */,
				B22A5C8918508F1F0034BEFD /* logcapture.h */,
				B26D0653182697200069C378 /* welcomescreen.cpp */,
				B26D0654182697200069C378 /* welcomescreen.h */,
			);
			name = GUI;
			path = src;
			sourceTree = "<group>";
		};
		B23D1F5D1814283B00E6B212 /* Non-GUI */ = {
			isa = PBXGroup;
			children = (
				B28F1CB516F629D30018AF7E /* catalog.h */,
				B28F1CAC16F629D30018AF7E /* catalog.cpp */,
				B25D94931AE3D7E3003BC368 /* concurrency.h */,
				B25D94921AE3D7E3003BC368 /* concurrency.cpp */,
				B280E84C1A92776D009F4A98 /* http_client.h */,
				B2C62E181AA8A29000901D63 /* http_client.cpp */,
				B280E84B1A92776D009F4A98 /* http_client_osx.mm */,
				B2B133431CF7522B009BBA1A /* json.h */,
				B2FE29691AC85FFF005588E4 /* keytar_mac.cc */,
				B2FE296A1AC85FFF005588E4 /* keytar.h */,
				B22C5F0917DDC67400ECAFD1 /* language.h */,
				B22C5F0817DDC67400ECAFD1 /* language.cpp */,
				B26B74EF1822CA12006E2B76 /* language_impl_legacy.h */,
				B29FC688182157A700BFC15D /* language_impl_plurals.h */,
				B28F1CE416F629D30018AF7E /* pl_evaluate.h */,
				B28F1CE316F629D30018AF7E /* pl_evaluate.cpp */,
				B29FC6891821616C00BFC15D /* str_helpers.h */,
				B2E02A351CB812C500D18F5C /* unicode_helpers.h */,
				B2E02A341CB812C500D18F5C /* unicode_helpers.cpp */,
				B28F1CE016F629D30018AF7E /* version.h */,
			);
			name = "Non-GUI";
			path = src;
			sourceTree = "<group>";
		};
		B248B2E1170D765100EBA58E /* GettextTools */ = {
			isa = PBXGroup;
			children = (
				B248B2E3170D765100EBA58E /* GettextTools-Info.plist */,
				B20960F219928C8500A2EB13 /* GettextToolsDummy.c */,
				B2F287C2170DCC92004C1F41 /* AUTHORS */,
				B2F287C3170DCC92004C1F41 /* COPYING */,
			);
			path = GettextTools;
			sourceTree = "<group>";
		};
		B24ACD5216F6201F00399242 = {
			isa = PBXGroup;
			children = (
				B24ACD6416F6201F00399242 /* Poedit */,
				B248B2E1170D765100EBA58E /* GettextTools */,
				B2CE6D1B1ACFCD95007E6863 /* Quicklook */,
				B24ACD5D16F6201F00399242 /* Frameworks */,
				B24ACD5C16F6201F00399242 /* Products */,
			);
			sourceTree = "<group>";
		};
		B24ACD5C16F6201F00399242 /* Products */ = {
			isa = PBXGroup;
			children = (
				B24ACD5B16F6201F00399242 /* Poedit.app */,
				B248B2DE170D765100EBA58E /* GettextTools.bundle */,
				B2CE6D1A1ACFCD95007E6863 /* PoeditQuicklook.qlgenerator */,
			);
			name = Products;
			sourceTree = "<group>";
		};
		B24ACD5D16F6201F00399242 /* Frameworks */ = {
			isa = PBXGroup;
			children = (
				B22E69101A93699E002C06C7 /* SystemConfiguration.framework */,
				B22E690E1A936294002C06C7 /* libAFNetworking.a */,
				B2083D121A87D17D00150BBF /* libcld2.a */,
				B2284A54183BE68200E097C7 /* Security.framework */,
				B2D76A46181D028B0083C9D9 /* libboost_date_time.a */,
				B2D76A47181D028B0083C9D9 /* libboost_filesystem.a */,
				B2D76A48181D028B0083C9D9 /* libboost_iostreams.a */,
				B2D76A49181D028B0083C9D9 /* libboost_regex.a */,
				B2D76A4A181D028B0083C9D9 /* libboost_system.a */,
				B2D76A4B181D028B0083C9D9 /* libboost_thread.a */,
				B2D76A44181D027F0083C9D9 /* libLucenePlusPlus.a */,
				B21FB780179D51BE003F45AC /* libexpat.dylib */,
				B2BF84BD170847220030AA22 /* libz.dylib */,
				B256797417075E6000C52BC5 /* Sparkle.framework */,
				B2567976170763B700C52BC5 /* libwx_osx_cocoa_static.a */,
				B2B7E8191AD94194007FC4EB /* libwx_osx_base_static.a */,
				B2BF84C21708498B0030AA22 /* HIToolbox.framework */,
				B2BF84C0170847E60030AA22 /* IOKit.framework */,
				B24ACD5E16F6201F00399242 /* Cocoa.framework */,
				B2BF84BB170846940030AA22 /* Carbon.framework */,
				B2BF84B9170846290030AA22 /* OpenGL.framework */,
				B248B2DF170D765100EBA58E /* CoreFoundation.framework */,
				B24ACD6016F6201F00399242 /* Other Frameworks */,
			);
			name = Frameworks;
			sourceTree = "<group>";
		};
		B24ACD6016F6201F00399242 /* Other Frameworks */ = {
			isa = PBXGroup;
			children = (
				B24ACD6116F6201F00399242 /* AppKit.framework */,
				B24ACD6216F6201F00399242 /* CoreData.framework */,
				B24ACD6316F6201F00399242 /* Foundation.framework */,
			);
			name = "Other Frameworks";
			sourceTree = "<group>";
		};
		B24ACD6416F6201F00399242 /* Poedit */ = {
			isa = PBXGroup;
			children = (
				B23D1F5D1814283B00E6B212 /* Non-GUI */,
				B23D1F5B1814279D00E6B212 /* TM */,
				B23D1F5C1814283200E6B212 /* GUI */,
				B27EB05C1709DA2B009C1328 /* XRC Resources */,
				B24ACD7E16F6252600399242 /* Resources */,
				B24ACD6516F6201F00399242 /* Supporting Files */,
				B2284A4D183BE39900E097C7 /* Third Party */,
			);
			name = Poedit;
			sourceTree = SOURCE_ROOT;
		};
		B24ACD6516F6201F00399242 /* Supporting Files */ = {
			isa = PBXGroup;
			children = (
				B24ACD6616F6201F00399242 /* Poedit-Info.plist */,
				B24ACD6716F6201F00399242 /* InfoPlist.strings */,
				B24ACD6C16F6201F00399242 /* Poedit-Prefix.pch */,
				B2E83708170C97ED00F31559 /* copy-translations.sh */,
			);
			name = "Supporting Files";
			sourceTree = SOURCE_ROOT;
		};
		B24ACD7E16F6252600399242 /* Resources */ = {
			isa = PBXGroup;
			children = (
				B2E836DF1709ECF100F31559 /* Artwork */,
				B2E836DD1709ECD600F31559 /* dsa_pub.pem */,
				B2EC60A31812D9D40059756A /* icudt57l.dat */,
			);
			name = Resources;
			sourceTree = "<group>";
		};
		B25504A51A2201CC00EE2CEE /* Native */ = {
			isa = PBXGroup;
			children = (
				B25504A71A2201E800EE2CEE /* main_toolbar.cpp */,
				B25504A61A2201DC00EE2CEE /* main_toolbar.h */,
			);
			name = Native;
			sourceTree = "<group>";
		};
		B27EB05C1709DA2B009C1328 /* XRC Resources */ = {
			isa = PBXGroup;
			children = (
				B27EB05D1709DA4A009C1328 /* comment.xrc */,
				B27EB05F1709DA4A009C1328 /* manager.xrc */,
				B27EB0601709DA4A009C1328 /* menus.xrc */,
				B27EB0611709DA4A009C1328 /* prefs.xrc */,
				B27EB0621709DA4A009C1328 /* progress.xrc */,
				B27EB0631709DA4A009C1328 /* properties.xrc */,
				B27EB0641709DA4A009C1328 /* summary.xrc */,
				B27EB0671709DA4A009C1328 /* toolbar.xrc */,
			);
			name = "XRC Resources";
			path = src/resources;
			sourceTree = SOURCE_ROOT;
		};
		B2B1EB0619E45FE7009A59B7 /* Toolbar */ = {
			isa = PBXGroup;
			children = (
				B2E836F21709ED6300F31559 /* document-new.png */,
				B22A5C7D184E4B870034BEFD /* document-new@2x.png */,
				B2E836F41709ED6300F31559 /* document-properties.png */,
				B22A5C7F184E4B870034BEFD /* document-properties@2x.png */,
				B2E836F61709ED6300F31559 /* edit-delete.png */,
				B22A5C7C184E4B870034BEFD /* edit-delete@2x.png */,
				B2E836F81709ED6300F31559 /* poedit-fuzzy.png */,
				B22A5C81184E4B870034BEFD /* poedit-fuzzy@2x.png */,
				B2E836F91709ED6300F31559 /* poedit-update.png */,
				B22A5C80184E4B870034BEFD /* poedit-update@2x.png */,
				B29A1C311A9F8C0A00BC3006 /* poedit-sync.png */,
				B29A1C321A9F8C0A00BC3006 /* poedit-sync@2x.png */,
				B2E836FA1709ED6300F31559 /* poedit-validate.png */,
				B22A5C7B184E4B870034BEFD /* poedit-validate@2x.png */,
				B29B281E19D2E87600D27DC8 /* sidebar.png */,
				B29B281F19D2E87600D27DC8 /* sidebar@2x.png */,
			);
			name = Toolbar;
			path = osx;
			sourceTree = "<group>";
		};
		B2CE6D1B1ACFCD95007E6863 /* Quicklook */ = {
			isa = PBXGroup;
			children = (
				B2CE6D201ACFCD95007E6863 /* GeneratePreviewForURL.cpp */,
				B2CE6D221ACFCD95007E6863 /* main.c */,
				B2CE6D1D1ACFCD95007E6863 /* Info.plist */,
			);
			name = Quicklook;
			path = src/quicklook;
			sourceTree = "<group>";
		};
		B2E836DF1709ECF100F31559 /* Artwork */ = {
			isa = PBXGroup;
			children = (
				B2B1EB0619E45FE7009A59B7 /* Toolbar */,
				B2166F4019AE4024000A6AA0 /* Preferences */,
				B24ACD8316F6263900399242 /* Poedit.iconset */,
				B28F1CA916F627170018AF7E /* GenericTranslation.iconset */,
				B2E836E11709ED2A00F31559 /* poedit-status-automatic.png */,
				B26A088B19E450480031719B /* poedit-status-bookmark.png */,
				B2E836E21709ED2A00F31559 /* poedit-status-cat-mid.png */,
				B2E836E31709ED2A00F31559 /* poedit-status-cat-no.png */,
				B2E836E41709ED2A00F31559 /* poedit-status-cat-ok.png */,
				B2E836E61709ED2A00F31559 /* poedit-status-comment.png */,
				B2E836E81709ED2A00F31559 /* poedit-status-nothing.png */,
				B26D06561826A22C0069C378 /* PoeditWelcome.png */,
				B26D06571826A22C0069C378 /* PoeditWelcome@2x.png */,
				B209005F19CAD64A00D6382E /* SuggestionError.png */,
				B209005D19CAD64400D6382E /* SuggestionTM.png */,
				B2E836E01709ED2A00F31559 /* window-close.png */,
				B2CE2FE91A94EBDE0020A620 /* CrowdinLogo.png */,
				B2CE2FEA1A94EBDE0020A620 /* CrowdinLogo@2x.png */,
			);
			name = Artwork;
			path = artwork;
			sourceTree = SOURCE_ROOT;
		};
/* End PBXGroup section */

/* Begin PBXHeadersBuildPhase section */
		B2CE6D171ACFCD95007E6863 /* Headers */ = {
			isa = PBXHeadersBuildPhase;
			buildActionMask = 2147483647;
			files = (
			);
			runOnlyForDeploymentPostprocessing = 0;
		};
/* End PBXHeadersBuildPhase section */

/* Begin PBXLegacyTarget section */
		B27115F8170830A800B936D5 /* external_deps */ = {
			isa = PBXLegacyTarget;
			buildArgumentsString = "$(ACTION) ";
			buildConfigurationList = B27115F9170830A800B936D5 /* Build configuration list for PBXLegacyTarget "external_deps" */;
			buildPhases = (
			);
			buildToolPath = ./build_deps.sh;
			buildWorkingDirectory = deps;
			dependencies = (
			);
			name = external_deps;
			passBuildSettingsInEnvironment = 1;
			productName = external_deps;
		};
/* End PBXLegacyTarget section */

/* Begin PBXNativeTarget section */
		B248B2DD170D765100EBA58E /* GettextTools */ = {
			isa = PBXNativeTarget;
			buildConfigurationList = B248B2EA170D765100EBA58E /* Build configuration list for PBXNativeTarget "GettextTools" */;
			buildPhases = (
				B248B2DA170D765100EBA58E /* Sources */,
				B248B2DB170D765100EBA58E /* Frameworks */,
				B248B2DC170D765100EBA58E /* Resources */,
				B2F287C6170DCF06004C1F41 /* Copy Gettext binaries, data files & translations */,
				B2CC62E217DB7F670097461B /* Set bundle versions from deps/gettext */,
			);
			buildRules = (
			);
			dependencies = (
				B248B2EC170D772800EBA58E /* PBXTargetDependency */,
			);
			name = GettextTools;
			productName = GettextTools;
			productReference = B248B2DE170D765100EBA58E /* GettextTools.bundle */;
			productType = "com.apple.product-type.bundle";
		};
		B24ACD5A16F6201F00399242 /* Poedit */ = {
			isa = PBXNativeTarget;
			buildConfigurationList = B24ACD7B16F6201F00399242 /* Build configuration list for PBXNativeTarget "Poedit" */;
			buildPhases = (
				B24ACD5716F6201F00399242 /* Sources */,
				B24ACD5816F6201F00399242 /* Frameworks */,
				B24ACD5916F6201F00399242 /* Resources */,
				B2CC62E117DB7E2D0097461B /* Set CFBundleVersion from git */,
				B2E836D81709EB0700F31559 /* Copy Private Frameworks */,
				B23D1F72181446EF00E6B212 /* Copy Auxiliary Binaries */,
				B2B7D470170DD91C00ED0AFE /* Copy Gettext bundle */,
				B2CE6D2A1AD0096C007E6863 /* Copy Quicklook plugin */,
				B2E83707170C96DB00F31559 /* Copy PO Translations */,
			);
			buildRules = (
			);
			dependencies = (
				B2B7D474170DDAAB00ED0AFE /* PBXTargetDependency */,
				B248B2EE170D773000EBA58E /* PBXTargetDependency */,
				B2CE6D281AD00897007E6863 /* PBXTargetDependency */,
			);
			name = Poedit;
			productName = Poedit;
			productReference = B24ACD5B16F6201F00399242 /* Poedit.app */;
			productType = "com.apple.product-type.application";
		};
		B2CE6D191ACFCD95007E6863 /* PoeditQuicklook */ = {
			isa = PBXNativeTarget;
			buildConfigurationList = B2CE6D261ACFCD95007E6863 /* Build configuration list for PBXNativeTarget "PoeditQuicklook" */;
			buildPhases = (
				B2CE6D151ACFCD95007E6863 /* Sources */,
				B2CE6D161ACFCD95007E6863 /* Frameworks */,
				B2CE6D171ACFCD95007E6863 /* Headers */,
				B2CE6D181ACFCD95007E6863 /* Resources */,
				B2CE6D291AD008F6007E6863 /* Set CFBundleVersion from git */,
				B2C1DA6A1AD2DC0E00CDABFF /* Link Resources/ to Embedding App */,
			);
			buildRules = (
			);
			dependencies = (
				B2DAD7151AD19AAD00DCB398 /* PBXTargetDependency */,
			);
			name = PoeditQuicklook;
			productName = PoeditQuicklook;
			productReference = B2CE6D1A1ACFCD95007E6863 /* PoeditQuicklook.qlgenerator */;
			productType = "com.apple.product-type.bundle";
		};
/* End PBXNativeTarget section */

/* Begin PBXProject section */
		B24ACD5316F6201F00399242 /* Project object */ = {
			isa = PBXProject;
			attributes = {
				CLASSPREFIX = PO;
				LastUpgradeCheck = 0800;
				ORGANIZATIONNAME = "Václav Slavík";
				TargetAttributes = {
					B2CE6D191ACFCD95007E6863 = {
						CreatedOnToolsVersion = 6.2;
					};
				};
			};
			buildConfigurationList = B24ACD5616F6201F00399242 /* Build configuration list for PBXProject "Poedit" */;
			compatibilityVersion = "Xcode 3.2";
			developmentRegion = English;
			hasScannedForEncodings = 0;
			knownRegions = (
				en,
				cs,
				ru,
				da,
				de,
				es,
				fr,
				it,
				ja,
				ko,
				nb,
				nl,
				pt_BR,
				pt_PT,
				zh_Hans,
				hu,
				sr,
				tr,
				ca,
				eu,
				bs,
				pl,
				sk,
				gl,
				ms,
				az,
				co,
				en_GB,
				id,
				sv,
				uz,
				zh_Hant,
				pa,
				fa,
				ro,
				bg,
				uk,
				fi,
				sq,
				is,
				el,
				vi,
				tg,
				hy,
				kab,
				be,
				sl,
			);
			mainGroup = B24ACD5216F6201F00399242;
			productRefGroup = B24ACD5C16F6201F00399242 /* Products */;
			projectDirPath = "";
			projectRoot = "";
			targets = (
				B24ACD5A16F6201F00399242 /* Poedit */,
				B27115F8170830A800B936D5 /* external_deps */,
				B248B2DD170D765100EBA58E /* GettextTools */,
				B2CE6D191ACFCD95007E6863 /* PoeditQuicklook */,
			);
		};
/* End PBXProject section */

/* Begin PBXResourcesBuildPhase section */
		B248B2DC170D765100EBA58E /* Resources */ = {
			isa = PBXResourcesBuildPhase;
			buildActionMask = 2147483647;
			files = (
				B2F287C4170DCC92004C1F41 /* AUTHORS in Resources */,
				B2F287C5170DCC92004C1F41 /* COPYING in Resources */,
			);
			runOnlyForDeploymentPostprocessing = 0;
		};
		B24ACD5916F6201F00399242 /* Resources */ = {
			isa = PBXResourcesBuildPhase;
			buildActionMask = 2147483647;
			files = (
				B24ACD6916F6201F00399242 /* InfoPlist.strings in Resources */,
				B29A1C341A9F8C0A00BC3006 /* poedit-sync@2x.png in Resources */,
				B24ACD8416F6263900399242 /* Poedit.iconset in Resources */,
				B28F1CAA16F627170018AF7E /* GenericTranslation.iconset in Resources */,
				B2E836DE1709ECD600F31559 /* dsa_pub.pem in Resources */,
				B2CE2FF31A94F19D0020A620 /* Prefs-Accounts@2x.png in Resources */,
				B29B282019D2E87600D27DC8 /* sidebar.png in Resources */,
				B2E836E91709ED2A00F31559 /* window-close.png in Resources */,
				B29A1C331A9F8C0A00BC3006 /* poedit-sync.png in Resources */,
				B2E836EA1709ED2A00F31559 /* poedit-status-automatic.png in Resources */,
				B2E836EB1709ED2A00F31559 /* poedit-status-cat-mid.png in Resources */,
				B2E836EC1709ED2A00F31559 /* poedit-status-cat-no.png in Resources */,
				B2E836ED1709ED2A00F31559 /* poedit-status-cat-ok.png in Resources */,
				B22A5C86184E4B870034BEFD /* document-properties@2x.png in Resources */,
				B2E836EF1709ED2A00F31559 /* poedit-status-comment.png in Resources */,
				B209006019CAD64A00D6382E /* SuggestionError.png in Resources */,
				B2E836F11709ED2A00F31559 /* poedit-status-nothing.png in Resources */,
				B2E836FB1709ED6300F31559 /* document-new.png in Resources */,
				B2E836FD1709ED6300F31559 /* document-properties.png in Resources */,
				B22A5C87184E4B870034BEFD /* poedit-update@2x.png in Resources */,
				B2E836FF1709ED6300F31559 /* edit-delete.png in Resources */,
				B2E837011709ED6300F31559 /* poedit-fuzzy.png in Resources */,
				B2E837021709ED6300F31559 /* poedit-update.png in Resources */,
				B2E837031709ED6300F31559 /* poedit-validate.png in Resources */,
				B29AE89017103992008D1F8A /* comment.xrc in Resources */,
				B22A5C83184E4B870034BEFD /* edit-delete@2x.png in Resources */,
				B2CE2FEB1A94EBDE0020A620 /* CrowdinLogo.png in Resources */,
				B22A5C88184E4B870034BEFD /* poedit-fuzzy@2x.png in Resources */,
				B2CE2FF21A94F19D0020A620 /* Prefs-Accounts.png in Resources */,
				B29B282119D2E87600D27DC8 /* sidebar@2x.png in Resources */,
				B29AE89217103992008D1F8A /* manager.xrc in Resources */,
				B29AE89317103992008D1F8A /* menus.xrc in Resources */,
				B22A5C84184E4B870034BEFD /* document-new@2x.png in Resources */,
				B29AE89417103992008D1F8A /* prefs.xrc in Resources */,
				B29AE89517103992008D1F8A /* progress.xrc in Resources */,
				B29AE89617103992008D1F8A /* properties.xrc in Resources */,
				B29AE89717103992008D1F8A /* summary.xrc in Resources */,
				B29AE89A17103992008D1F8A /* toolbar.xrc in Resources */,
				B2CE2FEC1A94EBDE0020A620 /* CrowdinLogo@2x.png in Resources */,
				B2EC60A41812D9D40059756A /* icudt57l.dat in Resources */,
				B26D06581826A22C0069C378 /* PoeditWelcome.png in Resources */,
				B26D06591826A22C0069C378 /* PoeditWelcome@2x.png in Resources */,
				B26897B4197A830200B42764 /* MoveApplication.strings in Resources */,
				B22A5C82184E4B870034BEFD /* poedit-validate@2x.png in Resources */,
				B2166F4B19AE4045000A6AA0 /* Prefs-General.png in Resources */,
				B209005E19CAD64400D6382E /* SuggestionTM.png in Resources */,
				B2166F4C19AE4045000A6AA0 /* Prefs-General@2x.png in Resources */,
				B2166F4D19AE4045000A6AA0 /* Prefs-TM.png in Resources */,
				B2166F4E19AE4045000A6AA0 /* Prefs-TM@2x.png in Resources */,
				B2166F4919AE4045000A6AA0 /* Prefs-Extractors.png in Resources */,
				B2166F4A19AE4045000A6AA0 /* Prefs-Extractors@2x.png in Resources */,
				B2166F4F19AE4045000A6AA0 /* Prefs-Updates.png in Resources */,
				B2166F5019AE4045000A6AA0 /* Prefs-Updates@2x.png in Resources */,
				B26A088C19E450480031719B /* poedit-status-bookmark.png in Resources */,
			);
			runOnlyForDeploymentPostprocessing = 0;
		};
		B2CE6D181ACFCD95007E6863 /* Resources */ = {
			isa = PBXResourcesBuildPhase;
			buildActionMask = 2147483647;
			files = (
			);
			runOnlyForDeploymentPostprocessing = 0;
		};
/* End PBXResourcesBuildPhase section */

/* Begin PBXShellScriptBuildPhase section */
		B2C1DA6A1AD2DC0E00CDABFF /* Link Resources/ to Embedding App */ = {
			isa = PBXShellScriptBuildPhase;
			buildActionMask = 2147483647;
			files = (
			);
			inputPaths = (
			);
			name = "Link Resources/ to Embedding App";
			outputPaths = (
			);
			runOnlyForDeploymentPostprocessing = 0;
			shellPath = /bin/sh;
			shellScript = "ln -sf ../../../../Resources \"${BUILT_PRODUCTS_DIR}/${UNLOCALIZED_RESOURCES_FOLDER_PATH}\"\n";
		};
		B2CC62E117DB7E2D0097461B /* Set CFBundleVersion from git */ = {
			isa = PBXShellScriptBuildPhase;
			buildActionMask = 2147483647;
			files = (
			);
			inputPaths = (
			);
			name = "Set CFBundleVersion from git";
			outputPaths = (
			);
			runOnlyForDeploymentPostprocessing = 0;
			shellPath = /bin/sh;
			shellScript = "BUILD_NUMBER=`git rev-list HEAD --count`\n/usr/libexec/PlistBuddy -c \"Set :CFBundleVersion $BUILD_NUMBER\" \"${TARGET_BUILD_DIR}/${INFOPLIST_PATH}\"";
		};
		B2CC62E217DB7F670097461B /* Set bundle versions from deps/gettext */ = {
			isa = PBXShellScriptBuildPhase;
			buildActionMask = 2147483647;
			files = (
			);
			inputPaths = (
			);
			name = "Set bundle versions from deps/gettext";
			outputPaths = (
			);
			runOnlyForDeploymentPostprocessing = 0;
			shellPath = /bin/sh;
			shellScript = "VERSION_NUMBER=`cat deps/gettext/.version`\n/usr/libexec/PlistBuddy -c \"Set :CFBundleVersion $VERSION_NUMBER\" \"${TARGET_BUILD_DIR}/${INFOPLIST_PATH}\"\n/usr/libexec/PlistBuddy -c \"Set :CFBundleShortVersionString $VERSION_NUMBER\" \"${TARGET_BUILD_DIR}/${INFOPLIST_PATH}\"";
		};
		B2CE6D291AD008F6007E6863 /* Set CFBundleVersion from git */ = {
			isa = PBXShellScriptBuildPhase;
			buildActionMask = 2147483647;
			files = (
			);
			inputPaths = (
			);
			name = "Set CFBundleVersion from git";
			outputPaths = (
			);
			runOnlyForDeploymentPostprocessing = 0;
			shellPath = /bin/sh;
			shellScript = "BUILD_NUMBER=`git rev-list HEAD --count`\n/usr/libexec/PlistBuddy -c \"Set :CFBundleVersion $BUILD_NUMBER\" \"${TARGET_BUILD_DIR}/${INFOPLIST_PATH}\"";
		};
		B2E83707170C96DB00F31559 /* Copy PO Translations */ = {
			isa = PBXShellScriptBuildPhase;
			buildActionMask = 2147483647;
			files = (
			);
			inputPaths = (
			);
			name = "Copy PO Translations";
			outputPaths = (
			);
			runOnlyForDeploymentPostprocessing = 0;
			shellPath = /bin/sh;
			shellScript = "export MSGFMT=\"${DEPS_BUILD_DIR}/gettext/bin/msgfmt\"\nmacosx/copy-translations.sh \"${BUILT_PRODUCTS_DIR}/${UNLOCALIZED_RESOURCES_FOLDER_PATH}\"";
		};
		B2F287C6170DCF06004C1F41 /* Copy Gettext binaries, data files & translations */ = {
			isa = PBXShellScriptBuildPhase;
			buildActionMask = 2147483647;
			files = (
			);
			inputPaths = (
			);
			name = "Copy Gettext binaries, data files & translations";
			outputPaths = (
			);
			runOnlyForDeploymentPostprocessing = 0;
			shellPath = /bin/sh;
			shellScript = "mkdir -p \"${BUILT_PRODUCTS_DIR}/${EXECUTABLE_FOLDER_PATH}/bin\"\nmkdir -p \"${BUILT_PRODUCTS_DIR}/${EXECUTABLE_FOLDER_PATH}/lib\"\nmkdir -p \"${BUILT_PRODUCTS_DIR}/${EXECUTABLE_FOLDER_PATH}/share\"\nmkdir -p \"${BUILT_PRODUCTS_DIR}/${UNLOCALIZED_RESOURCES_FOLDER_PATH}\"\n\nfor i in ${GETTEXT_BINARIES}; do\n  cp -a ${DEPS_BUILD_DIR}/gettext/bin/$i \"${BUILT_PRODUCTS_DIR}/${EXECUTABLE_FOLDER_PATH}/bin\"\ndone\ncp -a ${DEPS_BUILD_DIR}/gettext/lib/lib*.*.dylib \"${BUILT_PRODUCTS_DIR}/${EXECUTABLE_FOLDER_PATH}/lib\"\n\ncp -a ${DEPS_BUILD_DIR}/gettext/share/gettext-* \"${BUILT_PRODUCTS_DIR}/${UNLOCALIZED_RESOURCES_FOLDER_PATH}/gettext\"\ncp -a ${DEPS_BUILD_DIR}/gettext/share/locale \"${BUILT_PRODUCTS_DIR}/${UNLOCALIZED_RESOURCES_FOLDER_PATH}/\"\n\n(cd \"${BUILT_PRODUCTS_DIR}/${EXECUTABLE_FOLDER_PATH}/share\" && rm -f locale && ln -s ../../Resources/locale .)\n(cd \"${BUILT_PRODUCTS_DIR}/${EXECUTABLE_FOLDER_PATH}/share\" && rm -f gettext && ln -s ../../Resources/gettext .)\n";
		};
/* End PBXShellScriptBuildPhase section */

/* Begin PBXSourcesBuildPhase section */
		B248B2DA170D765100EBA58E /* Sources */ = {
			isa = PBXSourcesBuildPhase;
			buildActionMask = 2147483647;
			files = (
				B20960F319928C8500A2EB13 /* GettextToolsDummy.c in Sources */,
			);
			runOnlyForDeploymentPostprocessing = 0;
		};
		B24ACD5716F6201F00399242 /* Sources */ = {
			isa = PBXSourcesBuildPhase;
			buildActionMask = 2147483647;
			files = (
				B25504A81A2201E800EE2CEE /* main_toolbar.cpp in Sources */,
				B28F1CE616F629D30018AF7E /* catalog.cpp in Sources */,
				B28F1CE716F629D30018AF7E /* edapp.cpp in Sources */,
				B28F1CE816F629D30018AF7E /* edframe.cpp in Sources */,
				B28F1CE916F629D30018AF7E /* attentionbar.cpp in Sources */,
				B2DFCCFB19B5FD15003DFAD0 /* sidebar.cpp in Sources */,
				B2C62E191AA8A29000901D63 /* http_client.cpp in Sources */,
				B28F1CEA16F629D30018AF7E /* cat_sorting.cpp in Sources */,
				B26D064F182506E40069C378 /* languagectrl.cpp in Sources */,
				B2E02A361CB812C500D18F5C /* unicode_helpers.cpp in Sources */,
				B28F1CEB16F629D30018AF7E /* chooselang.cpp in Sources */,
				B28F1CEC16F629D30018AF7E /* commentdlg.cpp in Sources */,
				B28F1CED16F629D30018AF7E /* digger.cpp in Sources */,
				B28F1CEE16F629D30018AF7E /* edlistctrl.cpp in Sources */,
				B28F1CEF16F629D30018AF7E /* errorbar.cpp in Sources */,
				B28F1CF016F629D30018AF7E /* fileviewer.cpp in Sources */,
				B2132FDA19B3672000326B16 /* customcontrols.cpp in Sources */,
				B28F1CF116F629D30018AF7E /* findframe.cpp in Sources */,
				B28F1CF216F629D30018AF7E /* gexecute.cpp in Sources */,
				B28F1CF516F629D30018AF7E /* manager.cpp in Sources */,
				B28F1CF616F629D30018AF7E /* osx_helpers.m in Sources */,
				B240FFC719C6F1A600777AFE /* suggestions.cpp in Sources */,
				B28F1CF716F629D30018AF7E /* extractor.cpp in Sources */,
				B2380F9A1A9B821200B7D8C9 /* crowdin_gui.cpp in Sources */,
				B28F1CF816F629D30018AF7E /* prefsdlg.cpp in Sources */,
				B28F1CF916F629D30018AF7E /* progressinfo.cpp in Sources */,
				B28F1CFA16F629D30018AF7E /* propertiesdlg.cpp in Sources */,
				B26D0655182697200069C378 /* welcomescreen.cpp in Sources */,
				B2E11F121A2C66FB00E4E42C /* text_control.cpp in Sources */,
				B28F1CFB16F629D30018AF7E /* summarydlg.cpp in Sources */,
				B2CE2FEF1A94EBF50020A620 /* crowdin_client.cpp in Sources */,
				B28F1CFC16F629D30018AF7E /* transmem.cpp in Sources */,
				B28F1CFF16F629D30018AF7E /* utility.cpp in Sources */,
				B28F1D0016F629D30018AF7E /* export_html.cpp in Sources */,
				B230E2281A73F81400FB1E57 /* hidpi.cpp in Sources */,
				B280E84D1A92776D009F4A98 /* http_client_osx.mm in Sources */,
				B28F1D0116F629D30018AF7E /* pl_evaluate.cpp in Sources */,
				B22C5F0A17DDC67400ECAFD1 /* language.cpp in Sources */,
				B2E2184C199A76B100EA2784 /* syntaxhighlighter.cpp in Sources */,
				B2284A53183BE3B300E097C7 /* PFMoveApplication.m in Sources */,
				B2579C821920C02C00BEBC31 /* REUtil.m in Sources */,
				B25D94941AE3D7E3003BC368 /* concurrency.cpp in Sources */,
				B2FE296B1AC85FFF005588E4 /* keytar_mac.cc in Sources */,
				B2579C7F1920BFA000BEBC31 /* NSObject+REResponder.m in Sources */,
				B2F25F0D199E327C00127FF9 /* spellchecking.cpp in Sources */,
			);
			runOnlyForDeploymentPostprocessing = 0;
		};
		B2CE6D151ACFCD95007E6863 /* Sources */ = {
			isa = PBXSourcesBuildPhase;
			buildActionMask = 2147483647;
			files = (
				B2DAD7111AD198C000DCB398 /* export_html.cpp in Sources */,
				B2DAD7121AD198DE00DCB398 /* language.cpp in Sources */,
				B2DAD70F1AD1984200DCB398 /* utility.cpp in Sources */,
				B2DAD7101AD198B800DCB398 /* gexecute.cpp in Sources */,
				B2CE6D211ACFCD95007E6863 /* GeneratePreviewForURL.cpp in Sources */,
				B2DAD70E1AD1451300DCB398 /* catalog.cpp in Sources */,
				B2CE6D231ACFCD95007E6863 /* main.c in Sources */,
			);
			runOnlyForDeploymentPostprocessing = 0;
		};
/* End PBXSourcesBuildPhase section */

/* Begin PBXTargetDependency section */
		B248B2EC170D772800EBA58E /* PBXTargetDependency */ = {
			isa = PBXTargetDependency;
			target = B27115F8170830A800B936D5 /* external_deps */;
			targetProxy = B248B2EB170D772800EBA58E /* PBXContainerItemProxy */;
		};
		B248B2EE170D773000EBA58E /* PBXTargetDependency */ = {
			isa = PBXTargetDependency;
			target = B248B2DD170D765100EBA58E /* GettextTools */;
			targetProxy = B248B2ED170D773000EBA58E /* PBXContainerItemProxy */;
		};
		B2B7D474170DDAAB00ED0AFE /* PBXTargetDependency */ = {
			isa = PBXTargetDependency;
			target = B27115F8170830A800B936D5 /* external_deps */;
			targetProxy = B2B7D473170DDAAB00ED0AFE /* PBXContainerItemProxy */;
		};
		B2CE6D281AD00897007E6863 /* PBXTargetDependency */ = {
			isa = PBXTargetDependency;
			target = B2CE6D191ACFCD95007E6863 /* PoeditQuicklook */;
			targetProxy = B2CE6D271AD00897007E6863 /* PBXContainerItemProxy */;
		};
		B2DAD7151AD19AAD00DCB398 /* PBXTargetDependency */ = {
			isa = PBXTargetDependency;
			target = B27115F8170830A800B936D5 /* external_deps */;
			targetProxy = B2DAD7141AD19AAD00DCB398 /* PBXContainerItemProxy */;
		};
/* End PBXTargetDependency section */

/* Begin PBXVariantGroup section */
		B24ACD6716F6201F00399242 /* InfoPlist.strings */ = {
			isa = PBXVariantGroup;
			children = (
				B24ACD6816F6201F00399242 /* en */,
				B2A84666197EAF55008A4ACA /* cs */,
				B2A84667197EAF6E008A4ACA /* fr */,
				B2A84668197EAFB0008A4ACA /* tr */,
				B2A8466B197EAFC3008A4ACA /* hu */,
				B2A8466C197EAFDB008A4ACA /* es */,
				B2A8466D197EB019008A4ACA /* pt_BR */,
				B2A8466E197EB024008A4ACA /* ca */,
				B2A8466F197EB030008A4ACA /* eu */,
				B224557C19A3B00300120FFE /* de */,
				B224557D19A3B01500120FFE /* it */,
				B224557E19A3B01D00120FFE /* pl */,
				B224558019A3B05C00120FFE /* ru */,
				B224558119A3B06000120FFE /* sk */,
				B224558319A3B10400120FFE /* nl */,
				B224558419A3B11400120FFE /* bs */,
				B224558519A3B14B00120FFE /* zh_Hans */,
				B224558619A3B16300120FFE /* gl */,
				B27D1FC419EFAE3A00AB1913 /* pt_PT */,
				B27D1FC519EFFA2800AB1913 /* da */,
				B27D1FC619EFFA3600AB1913 /* ko */,
				B27D1FC819EFFA5200AB1913 /* az */,
				B27D1FCD19EFFA8B00AB1913 /* id */,
				B27D1FCE19EFFA9600AB1913 /* sv */,
				B27D1FCF19EFFA9E00AB1913 /* uz */,
				B27D1FD019EFFAAD00AB1913 /* zh_Hant */,
				B2138D0E1A23AACE008C6F85 /* pa */,
				B29A9D3A1A2DE28100195189 /* fa */,
				B2AEFE121A321094003BEFAF /* ja */,
				B2AEFE131A3210CB003BEFAF /* ro */,
				B2CDAA1B1A61866300261248 /* bg */,
				B2CDAA1D1A61867600261248 /* nb */,
				B2148A2A1A76B850004516FC /* co */,
				B2148A2B1A76B955004516FC /* uk */,
				B2148A2C1A76B95C004516FC /* fi */,
				B2148A2D1A76B96D004516FC /* sq */,
				B24F15811AF38E4500B0022B /* sr */,
				B28511EE1AF38F2900031975 /* is */,
				B282DC3A1B3C12250050FB48 /* el */,
				B24C81571B3C1267006CD3D4 /* tg */,
				B24C81581B3C1269006CD3D4 /* vi */,
				B2A5FDAF1BB065C4007C1503 /* hy */,
				B2A5FDB11BB065CC007C1503 /* kab */,
				B2178B1F1BD665EB0012F3E8 /* be */,
				B210AE781CF4969600B6A5A9 /* sl */,
			);
			name = InfoPlist.strings;
			path = locales/osx;
			sourceTree = "<group>";
		};
		B26897B2197A830200B42764 /* MoveApplication.strings */ = {
			isa = PBXVariantGroup;
			children = (
				B26897B3197A830200B42764 /* en */,
				B2D04DFB197A831D00D24B42 /* cs */,
				B26251EA197A83DB00278503 /* ru */,
				B2F672D6197A83F900DBFDB0 /* da */,
				B2F672D7197A83FE00DBFDB0 /* de */,
				B2F672D8197A840400DBFDB0 /* es */,
				B2F672D9197A840800DBFDB0 /* fr */,
				B2F672DA197A840D00DBFDB0 /* it */,
				B2F672DB197A841200DBFDB0 /* ja */,
				B2F672DC197A841600DBFDB0 /* ko */,
				B2F672DD197A841C00DBFDB0 /* nb */,
				B2F672DE197A842100DBFDB0 /* nl */,
				B2F672DF197A842600DBFDB0 /* pt_BR */,
				B2F672E1197A843F00DBFDB0 /* zh_Hans */,
				B2A84663197EAEA4008A4ACA /* hu */,
				B2A84664197EAEAD008A4ACA /* sr */,
				B2A84665197EAEB2008A4ACA /* tr */,
				B27EF64E1986D0DB00C502D2 /* bs */,
				B27EF6521986D15400C502D2 /* pl */,
				B27EF6531986D15A00C502D2 /* sk */,
				B224557B19A3AF3C00120FFE /* ca */,
				B224558819A3B18D00120FFE /* ms */,
				B2C67BBF19B0DE7200691FA4 /* eu */,
				B2C67BC019B0DE7C00691FA4 /* gl */,
				B27D1FC319EFAE1200AB1913 /* pt_PT */,
				B27D1FCA19EFFA6800AB1913 /* co */,
				B27D1FD119EFFAC100AB1913 /* en_GB */,
				B27D1FD219EFFAC800AB1913 /* id */,
				B27D1FD319EFFACF00AB1913 /* sv */,
				B27D1FD419EFFAD600AB1913 /* uz */,
				B27D1FD519EFFADE00AB1913 /* zh_Hant */,
				B2138D111A23AB90008C6F85 /* pa */,
				B29A9D391A2DE19E00195189 /* az */,
				B29A9D3B1A2DE28100195189 /* fa */,
				B2AEFE141A3210CB003BEFAF /* ro */,
				B2CDAA1C1A61866300261248 /* bg */,
				B2CDAA1E1A61867600261248 /* nb */,
				B2148A2E1A76B96E004516FC /* sq */,
				B24F15801AF38E1A00B0022B /* fi */,
				B28511ED1AF38F2400031975 /* is */,
				B282DC3B1B3C124C0050FB48 /* el */,
				B24C81551B3C1260006CD3D4 /* tg */,
				B24C81561B3C1262006CD3D4 /* vi */,
				B2A5FDB01BB065C5007C1503 /* hy */,
				B2A5FDB21BB065CC007C1503 /* kab */,
				B2178B201BD665EB0012F3E8 /* be */,
				B210AE841CF49AAF00B6A5A9 /* sl */,
				B210AE851CF49AB200B6A5A9 /* uk */,
			);
			name = MoveApplication.strings;
			sourceTree = "<group>";
		};
/* End PBXVariantGroup section */

/* Begin XCBuildConfiguration section */
		B248B2E8170D765100EBA58E /* Debug */ = {
			isa = XCBuildConfiguration;
			buildSettings = {
				CLANG_CXX_LANGUAGE_STANDARD = "gnu++0x";
				CLANG_CXX_LIBRARY = "libc++";
				COMBINE_HIDPI_IMAGES = YES;
				GCC_C_LANGUAGE_STANDARD = gnu99;
				GCC_PRECOMPILE_PREFIX_HEADER = NO;
				GCC_PREFIX_HEADER = "";
				GCC_PREPROCESSOR_DEFINITIONS = (
					"DEBUG=1",
					"$(inherited)",
				);
				INFOPLIST_FILE = "macosx/GettextTools-Info.plist";
				INSTALL_PATH = "$(LOCAL_LIBRARY_DIR)/Bundles";
				PRODUCT_BUNDLE_IDENTIFIER = "net.poedit.Poedit.${PRODUCT_NAME:rfc1034identifier}";
				PRODUCT_NAME = "$(TARGET_NAME)";
				SKIP_INSTALL = YES;
				WRAPPER_EXTENSION = bundle;
			};
			name = Debug;
		};
		B248B2E9170D765100EBA58E /* Release */ = {
			isa = XCBuildConfiguration;
			buildSettings = {
				CLANG_CXX_LANGUAGE_STANDARD = "gnu++0x";
				CLANG_CXX_LIBRARY = "libc++";
				COMBINE_HIDPI_IMAGES = YES;
				GCC_C_LANGUAGE_STANDARD = gnu99;
				GCC_PRECOMPILE_PREFIX_HEADER = NO;
				GCC_PREFIX_HEADER = "";
				INFOPLIST_FILE = "macosx/GettextTools-Info.plist";
				INSTALL_PATH = "$(LOCAL_LIBRARY_DIR)/Bundles";
				PRODUCT_BUNDLE_IDENTIFIER = "net.poedit.Poedit.${PRODUCT_NAME:rfc1034identifier}";
				PRODUCT_NAME = "$(TARGET_NAME)";
				SKIP_INSTALL = YES;
				WRAPPER_EXTENSION = bundle;
			};
			name = Release;
		};
		B24ACD7916F6201F00399242 /* Debug */ = {
			isa = XCBuildConfiguration;
			buildSettings = {
				ALWAYS_SEARCH_USER_PATHS = NO;
<<<<<<< HEAD
				CLANG_CXX_LANGUAGE_STANDARD = "c++14";
=======
				CLANG_ANALYZER_LOCALIZABILITY_NONLOCALIZED = YES;
				CLANG_CXX_LANGUAGE_STANDARD = "c++0x";
>>>>>>> a683ab62
				CLANG_CXX_LIBRARY = "libc++";
				CLANG_ENABLE_MODULE_DEBUGGING = NO;
				CLANG_ENABLE_OBJC_ARC = NO;
				CLANG_WARN_BOOL_CONVERSION = YES;
				CLANG_WARN_CONSTANT_CONVERSION = YES;
				CLANG_WARN_EMPTY_BODY = YES;
				CLANG_WARN_ENUM_CONVERSION = YES;
				CLANG_WARN_INFINITE_RECURSION = YES;
				CLANG_WARN_INT_CONVERSION = YES;
				CLANG_WARN_SUSPICIOUS_MOVE = YES;
				CLANG_WARN_UNREACHABLE_CODE = YES;
				CLANG_WARN__DUPLICATE_METHOD_MATCH = YES;
				COPY_PHASE_STRIP = NO;
				DEPS_BUILD_DIR = "$(OBJROOT)/Deps.build/$(CONFIGURATION)";
				ENABLE_STRICT_OBJC_MSGSEND = YES;
				ENABLE_TESTABILITY = YES;
				GCC_DYNAMIC_NO_PIC = NO;
				GCC_ENABLE_OBJC_EXCEPTIONS = YES;
				GCC_INLINES_ARE_PRIVATE_EXTERN = YES;
				GCC_NO_COMMON_BLOCKS = YES;
				GCC_OPTIMIZATION_LEVEL = 0;
				GCC_PREPROCESSOR_DEFINITIONS = (
					"$(WX_DEFINES)",
					"$(POEDIT_FEATURES)",
					"DEBUG=1",
				);
				GCC_SYMBOLS_PRIVATE_EXTERN = YES;
				GCC_WARN_64_TO_32_BIT_CONVERSION = YES;
				GCC_WARN_ABOUT_RETURN_TYPE = YES;
				GCC_WARN_HIDDEN_VIRTUAL_FUNCTIONS = YES;
				GCC_WARN_NON_VIRTUAL_DESTRUCTOR = YES;
				GCC_WARN_SHADOW = YES;
				GCC_WARN_UNDECLARED_SELECTOR = YES;
				GCC_WARN_UNINITIALIZED_AUTOS = YES;
				GCC_WARN_UNUSED_FUNCTION = YES;
				GCC_WARN_UNUSED_LABEL = YES;
				GCC_WARN_UNUSED_PARAMETER = YES;
				GCC_WARN_UNUSED_VARIABLE = YES;
				GETTEXT_BINARIES = "msgcat msgfmt msgunfmt msguniq msgmerge xgettext";
				HEADER_SEARCH_PATHS = (
					deps/custom_build/config,
					deps/wx/include,
					deps/boost,
					deps/lucene,
					deps/lucene/LucenePlusPlus/include,
					deps/cld2,
					deps/AFNetworking/AFNetworking,
					"$(DEPS_BUILD_DIR)/icu/include",
				);
<<<<<<< HEAD
				LIBRARY_SEARCH_PATHS = "$(DEPS_BUILD_DIR)/icu/lib";
				MACOSX_DEPLOYMENT_TARGET = 10.10;
=======
				LIBRARY_SEARCH_PATHS = (
					"$(DEPS_BUILD_DIR)/icu/lib",
					"$(DEPS_BUILD_DIR)/db/lib",
				);
				MACOSX_DEPLOYMENT_TARGET = 10.8;
>>>>>>> a683ab62
				ONLY_ACTIVE_ARCH = YES;
				OTHER_CFLAGS = "-fvisibility=hidden";
				POEDIT_FEATURES = "";
				POEDIT_VERSION = 2.0beta1;
				SDKROOT = macosx;
				WX_DEFINES = "__WXOSX_COCOA__ __WX__ __WXMAC_XCODE__=1 wxUSE_UNICODE_UTF8=0 wxUSE_UNICODE_WCHAR=1";
			};
			name = Debug;
		};
		B24ACD7A16F6201F00399242 /* Release */ = {
			isa = XCBuildConfiguration;
			buildSettings = {
				ALWAYS_SEARCH_USER_PATHS = NO;
<<<<<<< HEAD
				CLANG_CXX_LANGUAGE_STANDARD = "c++14";
=======
				CLANG_ANALYZER_LOCALIZABILITY_NONLOCALIZED = YES;
				CLANG_CXX_LANGUAGE_STANDARD = "c++0x";
>>>>>>> a683ab62
				CLANG_CXX_LIBRARY = "libc++";
				CLANG_ENABLE_MODULE_DEBUGGING = NO;
				CLANG_ENABLE_OBJC_ARC = NO;
				CLANG_WARN_BOOL_CONVERSION = YES;
				CLANG_WARN_CONSTANT_CONVERSION = YES;
				CLANG_WARN_EMPTY_BODY = YES;
				CLANG_WARN_ENUM_CONVERSION = YES;
				CLANG_WARN_INFINITE_RECURSION = YES;
				CLANG_WARN_INT_CONVERSION = YES;
				CLANG_WARN_SUSPICIOUS_MOVE = YES;
				CLANG_WARN_UNREACHABLE_CODE = YES;
				CLANG_WARN__DUPLICATE_METHOD_MATCH = YES;
				COPY_PHASE_STRIP = YES;
				DEBUG_INFORMATION_FORMAT = "dwarf-with-dsym";
				DEPS_BUILD_DIR = "$(OBJROOT)/Deps.build/$(CONFIGURATION)";
				ENABLE_STRICT_OBJC_MSGSEND = YES;
				GCC_ENABLE_OBJC_EXCEPTIONS = YES;
				GCC_INLINES_ARE_PRIVATE_EXTERN = YES;
				GCC_NO_COMMON_BLOCKS = YES;
				GCC_PREPROCESSOR_DEFINITIONS = (
					"$(WX_DEFINES)",
					"$(POEDIT_FEATURES)",
				);
				GCC_SYMBOLS_PRIVATE_EXTERN = YES;
				GCC_WARN_64_TO_32_BIT_CONVERSION = YES;
				GCC_WARN_ABOUT_RETURN_TYPE = YES;
				GCC_WARN_HIDDEN_VIRTUAL_FUNCTIONS = YES;
				GCC_WARN_NON_VIRTUAL_DESTRUCTOR = YES;
				GCC_WARN_SHADOW = YES;
				GCC_WARN_UNDECLARED_SELECTOR = YES;
				GCC_WARN_UNINITIALIZED_AUTOS = YES;
				GCC_WARN_UNUSED_FUNCTION = YES;
				GCC_WARN_UNUSED_LABEL = YES;
				GCC_WARN_UNUSED_PARAMETER = YES;
				GCC_WARN_UNUSED_VARIABLE = YES;
				GETTEXT_BINARIES = "msgcat msgfmt msgunfmt msguniq msgmerge xgettext";
				HEADER_SEARCH_PATHS = (
					deps/custom_build/config,
					deps/wx/include,
					deps/boost,
					deps/lucene,
					deps/lucene/LucenePlusPlus/include,
					deps/cld2,
					deps/AFNetworking/AFNetworking,
					"$(DEPS_BUILD_DIR)/icu/include",
				);
<<<<<<< HEAD
				LIBRARY_SEARCH_PATHS = "$(DEPS_BUILD_DIR)/icu/lib";
				MACOSX_DEPLOYMENT_TARGET = 10.10;
=======
				LIBRARY_SEARCH_PATHS = (
					"$(DEPS_BUILD_DIR)/icu/lib",
					"$(DEPS_BUILD_DIR)/db/lib",
				);
				MACOSX_DEPLOYMENT_TARGET = 10.8;
>>>>>>> a683ab62
				POEDIT_FEATURES = "";
				POEDIT_VERSION = 2.0beta1;
				SDKROOT = macosx;
				WX_DEFINES = "__WXOSX_COCOA__ __WX__ __WXMAC_XCODE__=1 wxUSE_UNICODE_UTF8=0 wxUSE_UNICODE_WCHAR=1";
			};
			name = Release;
		};
		B24ACD7C16F6201F00399242 /* Debug */ = {
			isa = XCBuildConfiguration;
			buildSettings = {
				CLANG_ENABLE_OBJC_ARC = YES;
				COMBINE_HIDPI_IMAGES = YES;
				ENABLE_STRICT_OBJC_MSGSEND = NO;
				GCC_PRECOMPILE_PREFIX_HEADER = YES;
				GCC_PREFIX_HEADER = "src/Poedit-Prefix.pch";
				INFOPLIST_FILE = "$(SRCROOT)/macosx/Poedit-Info.plist";
				LD_RUNPATH_SEARCH_PATHS = "@loader_path/../Frameworks";
				LIBRARY_SEARCH_PATHS = "$(inherited)";
				OTHER_LDFLAGS = (
					"-licuuc",
					"-licudata",
					"-licui18n",
				);
				POEDIT_FEATURES = "USE_SPARKLE HAVE_CLD2 HAVE_HTTP_CLIENT";
				PRODUCT_BUNDLE_IDENTIFIER = "net.poedit.${PRODUCT_NAME:rfc1034identifier}";
				PRODUCT_NAME = "$(TARGET_NAME)";
				WRAPPER_EXTENSION = app;
			};
			name = Debug;
		};
		B24ACD7D16F6201F00399242 /* Release */ = {
			isa = XCBuildConfiguration;
			buildSettings = {
				CLANG_ENABLE_OBJC_ARC = YES;
				COMBINE_HIDPI_IMAGES = YES;
				ENABLE_STRICT_OBJC_MSGSEND = NO;
				GCC_PRECOMPILE_PREFIX_HEADER = YES;
				GCC_PREFIX_HEADER = "src/Poedit-Prefix.pch";
				INFOPLIST_FILE = "$(SRCROOT)/macosx/Poedit-Info.plist";
				LD_RUNPATH_SEARCH_PATHS = "@loader_path/../Frameworks";
				LIBRARY_SEARCH_PATHS = "$(inherited)";
				OTHER_LDFLAGS = (
					"-licuuc",
					"-licudata",
					"-licui18n",
				);
				POEDIT_FEATURES = "USE_SPARKLE HAVE_CLD2 HAVE_HTTP_CLIENT";
				PRODUCT_BUNDLE_IDENTIFIER = "net.poedit.${PRODUCT_NAME:rfc1034identifier}";
				PRODUCT_NAME = "$(TARGET_NAME)";
				WRAPPER_EXTENSION = app;
			};
			name = Release;
		};
		B27115FA170830A800B936D5 /* Debug */ = {
			isa = XCBuildConfiguration;
			buildSettings = {
				DEBUGGING_SYMBOLS = YES;
				GCC_C_LANGUAGE_STANDARD = gnu99;
				GCC_GENERATE_DEBUGGING_SYMBOLS = YES;
				GCC_OPTIMIZATION_LEVEL = 0;
				OTHER_CFLAGS = "";
				OTHER_LDFLAGS = "";
				PRODUCT_NAME = "$(TARGET_NAME)";
			};
			name = Debug;
		};
		B27115FB170830A800B936D5 /* Release */ = {
			isa = XCBuildConfiguration;
			buildSettings = {
				GCC_C_LANGUAGE_STANDARD = gnu99;
				OTHER_CFLAGS = "";
				OTHER_LDFLAGS = "";
				PRODUCT_NAME = "$(TARGET_NAME)";
			};
			name = Release;
		};
		B2CE6D241ACFCD95007E6863 /* Debug */ = {
			isa = XCBuildConfiguration;
			buildSettings = {
				CLANG_CXX_LANGUAGE_STANDARD = "gnu++0x";
				CLANG_ENABLE_MODULES = YES;
				CLANG_ENABLE_OBJC_ARC = YES;
				CLANG_WARN_BOOL_CONVERSION = YES;
				CLANG_WARN_DIRECT_OBJC_ISA_USAGE = YES_ERROR;
				CLANG_WARN_OBJC_ROOT_CLASS = YES_ERROR;
				CLANG_WARN_UNREACHABLE_CODE = YES;
				COMBINE_HIDPI_IMAGES = YES;
				ENABLE_STRICT_OBJC_MSGSEND = YES;
				GCC_C_LANGUAGE_STANDARD = gnu99;
				GCC_PREPROCESSOR_DEFINITIONS = (
					"wxUSE_GUI=0",
					"$(inherited)",
				);
				GCC_SYMBOLS_PRIVATE_EXTERN = YES;
				GCC_WARN_ABOUT_RETURN_TYPE = YES_ERROR;
				GCC_WARN_UNDECLARED_SELECTOR = YES;
				GCC_WARN_UNINITIALIZED_AUTOS = YES_AGGRESSIVE;
				INFOPLIST_FILE = src/quicklook/Info.plist;
				INSTALL_PATH = /Library/QuickLook;
				MTL_ENABLE_DEBUG_INFO = YES;
				OTHER_LDFLAGS = (
					"-licuuc",
					"-licudata",
					"-licui18n",
				);
				POEDIT_FEATURES = HAVE_CLD2;
				PRODUCT_BUNDLE_IDENTIFIER = "net.poedit.$(PRODUCT_NAME:rfc1034identifier)";
				PRODUCT_NAME = "$(TARGET_NAME)";
				SKIP_INSTALL = YES;
				WRAPPER_EXTENSION = qlgenerator;
			};
			name = Debug;
		};
		B2CE6D251ACFCD95007E6863 /* Release */ = {
			isa = XCBuildConfiguration;
			buildSettings = {
				CLANG_CXX_LANGUAGE_STANDARD = "gnu++0x";
				CLANG_ENABLE_MODULES = YES;
				CLANG_ENABLE_OBJC_ARC = YES;
				CLANG_WARN_BOOL_CONVERSION = YES;
				CLANG_WARN_DIRECT_OBJC_ISA_USAGE = YES_ERROR;
				CLANG_WARN_OBJC_ROOT_CLASS = YES_ERROR;
				CLANG_WARN_UNREACHABLE_CODE = YES;
				COMBINE_HIDPI_IMAGES = YES;
				COPY_PHASE_STRIP = NO;
				ENABLE_NS_ASSERTIONS = NO;
				ENABLE_STRICT_OBJC_MSGSEND = YES;
				GCC_C_LANGUAGE_STANDARD = gnu99;
				GCC_PREPROCESSOR_DEFINITIONS = (
					"wxUSE_GUI=0",
					"$(inherited)",
				);
				GCC_SYMBOLS_PRIVATE_EXTERN = YES;
				GCC_WARN_ABOUT_RETURN_TYPE = YES_ERROR;
				GCC_WARN_UNDECLARED_SELECTOR = YES;
				GCC_WARN_UNINITIALIZED_AUTOS = YES_AGGRESSIVE;
				INFOPLIST_FILE = src/quicklook/Info.plist;
				INSTALL_PATH = /Library/QuickLook;
				MTL_ENABLE_DEBUG_INFO = NO;
				OTHER_LDFLAGS = (
					"-licuuc",
					"-licudata",
					"-licui18n",
				);
				POEDIT_FEATURES = HAVE_CLD2;
				PRODUCT_BUNDLE_IDENTIFIER = "net.poedit.$(PRODUCT_NAME:rfc1034identifier)";
				PRODUCT_NAME = "$(TARGET_NAME)";
				SKIP_INSTALL = YES;
				WRAPPER_EXTENSION = qlgenerator;
			};
			name = Release;
		};
/* End XCBuildConfiguration section */

/* Begin XCConfigurationList section */
		B248B2EA170D765100EBA58E /* Build configuration list for PBXNativeTarget "GettextTools" */ = {
			isa = XCConfigurationList;
			buildConfigurations = (
				B248B2E8170D765100EBA58E /* Debug */,
				B248B2E9170D765100EBA58E /* Release */,
			);
			defaultConfigurationIsVisible = 0;
			defaultConfigurationName = Release;
		};
		B24ACD5616F6201F00399242 /* Build configuration list for PBXProject "Poedit" */ = {
			isa = XCConfigurationList;
			buildConfigurations = (
				B24ACD7916F6201F00399242 /* Debug */,
				B24ACD7A16F6201F00399242 /* Release */,
			);
			defaultConfigurationIsVisible = 0;
			defaultConfigurationName = Release;
		};
		B24ACD7B16F6201F00399242 /* Build configuration list for PBXNativeTarget "Poedit" */ = {
			isa = XCConfigurationList;
			buildConfigurations = (
				B24ACD7C16F6201F00399242 /* Debug */,
				B24ACD7D16F6201F00399242 /* Release */,
			);
			defaultConfigurationIsVisible = 0;
			defaultConfigurationName = Release;
		};
		B27115F9170830A800B936D5 /* Build configuration list for PBXLegacyTarget "external_deps" */ = {
			isa = XCConfigurationList;
			buildConfigurations = (
				B27115FA170830A800B936D5 /* Debug */,
				B27115FB170830A800B936D5 /* Release */,
			);
			defaultConfigurationIsVisible = 0;
			defaultConfigurationName = Release;
		};
		B2CE6D261ACFCD95007E6863 /* Build configuration list for PBXNativeTarget "PoeditQuicklook" */ = {
			isa = XCConfigurationList;
			buildConfigurations = (
				B2CE6D241ACFCD95007E6863 /* Debug */,
				B2CE6D251ACFCD95007E6863 /* Release */,
			);
			defaultConfigurationIsVisible = 0;
			defaultConfigurationName = Release;
		};
/* End XCConfigurationList section */
	};
	rootObject = B24ACD5316F6201F00399242 /* Project object */;
}<|MERGE_RESOLUTION|>--- conflicted
+++ resolved
@@ -1517,12 +1517,8 @@
 			isa = XCBuildConfiguration;
 			buildSettings = {
 				ALWAYS_SEARCH_USER_PATHS = NO;
-<<<<<<< HEAD
+				CLANG_ANALYZER_LOCALIZABILITY_NONLOCALIZED = YES;
 				CLANG_CXX_LANGUAGE_STANDARD = "c++14";
-=======
-				CLANG_ANALYZER_LOCALIZABILITY_NONLOCALIZED = YES;
-				CLANG_CXX_LANGUAGE_STANDARD = "c++0x";
->>>>>>> a683ab62
 				CLANG_CXX_LIBRARY = "libc++";
 				CLANG_ENABLE_MODULE_DEBUGGING = NO;
 				CLANG_ENABLE_OBJC_ARC = NO;
@@ -1572,16 +1568,8 @@
 					deps/AFNetworking/AFNetworking,
 					"$(DEPS_BUILD_DIR)/icu/include",
 				);
-<<<<<<< HEAD
 				LIBRARY_SEARCH_PATHS = "$(DEPS_BUILD_DIR)/icu/lib";
 				MACOSX_DEPLOYMENT_TARGET = 10.10;
-=======
-				LIBRARY_SEARCH_PATHS = (
-					"$(DEPS_BUILD_DIR)/icu/lib",
-					"$(DEPS_BUILD_DIR)/db/lib",
-				);
-				MACOSX_DEPLOYMENT_TARGET = 10.8;
->>>>>>> a683ab62
 				ONLY_ACTIVE_ARCH = YES;
 				OTHER_CFLAGS = "-fvisibility=hidden";
 				POEDIT_FEATURES = "";
@@ -1595,12 +1583,8 @@
 			isa = XCBuildConfiguration;
 			buildSettings = {
 				ALWAYS_SEARCH_USER_PATHS = NO;
-<<<<<<< HEAD
+				CLANG_ANALYZER_LOCALIZABILITY_NONLOCALIZED = YES;
 				CLANG_CXX_LANGUAGE_STANDARD = "c++14";
-=======
-				CLANG_ANALYZER_LOCALIZABILITY_NONLOCALIZED = YES;
-				CLANG_CXX_LANGUAGE_STANDARD = "c++0x";
->>>>>>> a683ab62
 				CLANG_CXX_LIBRARY = "libc++";
 				CLANG_ENABLE_MODULE_DEBUGGING = NO;
 				CLANG_ENABLE_OBJC_ARC = NO;
@@ -1647,16 +1631,8 @@
 					deps/AFNetworking/AFNetworking,
 					"$(DEPS_BUILD_DIR)/icu/include",
 				);
-<<<<<<< HEAD
 				LIBRARY_SEARCH_PATHS = "$(DEPS_BUILD_DIR)/icu/lib";
 				MACOSX_DEPLOYMENT_TARGET = 10.10;
-=======
-				LIBRARY_SEARCH_PATHS = (
-					"$(DEPS_BUILD_DIR)/icu/lib",
-					"$(DEPS_BUILD_DIR)/db/lib",
-				);
-				MACOSX_DEPLOYMENT_TARGET = 10.8;
->>>>>>> a683ab62
 				POEDIT_FEATURES = "";
 				POEDIT_VERSION = 2.0beta1;
 				SDKROOT = macosx;
