--- conflicted
+++ resolved
@@ -60,10 +60,7 @@
                           René Linke <rene.linke@blindzeln.de>
                           Mark Ziegler <mark.ziegler@rakekniven.de>
                           Simon Stücher <simon@billomat.com>
-<<<<<<< HEAD
-=======
                           Patrik Kernstock <info@pkern.at>
->>>>>>> 12147a95
   Norwegian Nynorsk:      Karl Ove Hufthammer <karl@huftis.org>
                           Jon Stødle <jonstodle@gmail.com>
                           Eirik U. Birkeland <eirbir@gmail.com>
